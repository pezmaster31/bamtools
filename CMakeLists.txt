# ==========================
# BamTools CMakeLists.txt
# (c) 2010 Derek Barnett
#
# top-level
# ==========================

# set project name
project( BamTools )

# Cmake requirements
cmake_minimum_required( VERSION 2.6.4 )

# Force the build directory to be different from source directory
macro( ENSURE_OUT_OF_SOURCE_BUILD MSG )
    string( COMPARE EQUAL "${CMAKE_SOURCE_DIR}" "${CMAKE_BINARY_DIR}" insource )
    get_filename_component( PARENTDIR ${CMAKE_SOURCE_DIR} PATH )
    string( COMPARE EQUAL "${CMAKE_SOURCE_DIR}" "${PARENTDIR}" insourcesubdir )
    IF( insource OR insourcesubdir )
        message( FATAL_ERROR "${MSG}" )
    ENDIF( insource OR insourcesubdir )
endmacro( ENSURE_OUT_OF_SOURCE_BUILD )

ensure_out_of_source_build( "
  ${PROJECT_NAME} requires an out of source build.
  $ mkdir build 
  $ cd build
  $ cmake ..
  $ make 
(or the Windows equivalent)\n" )

# set BamTools version information
set( BamTools_VERSION_MAJOR 2 )
set( BamTools_VERSION_MINOR 2 )
set( BamTools_VERSION_BUILD 3 )

# set our library and executable destination dirs
set( EXECUTABLE_OUTPUT_PATH "${CMAKE_SOURCE_DIR}/bin" )
set( LIBRARY_OUTPUT_PATH    "${CMAKE_SOURCE_DIR}/lib" )

# define compiler flags for all code
set( CMAKE_BUILD_TYPE Release )
<<<<<<< HEAD
add_definitions( -g3 -ggdb -Wall -D_FILE_OFFSET_BITS=64 )
=======
add_definitions( -Wall -D_FILE_OFFSET_BITS=64 )

# -----------------------------------------------
# handle platform-/environment-specific defines

# If planning to run in Node.js environment, run:
# cmake -DEnableNodeJS=true
if( EnableNodeJS )
    add_definitions( -DSYSTEM_NODEJS=1 )
endif()

# If running on SunOS
>>>>>>> 75af0fbc
if( "${CMAKE_SYSTEM_NAME}" MATCHES "SunOS" )
    add_definitions( -DSUN_OS )
endif()

# -------------------------------------------

# add our includes root path
include_directories( src )

# list subdirectories to build in
add_subdirectory( src )<|MERGE_RESOLUTION|>--- conflicted
+++ resolved
@@ -40,9 +40,6 @@
 
 # define compiler flags for all code
 set( CMAKE_BUILD_TYPE Release )
-<<<<<<< HEAD
-add_definitions( -g3 -ggdb -Wall -D_FILE_OFFSET_BITS=64 )
-=======
 add_definitions( -Wall -D_FILE_OFFSET_BITS=64 )
 
 # -----------------------------------------------
@@ -55,7 +52,6 @@
 endif()
 
 # If running on SunOS
->>>>>>> 75af0fbc
 if( "${CMAKE_SYSTEM_NAME}" MATCHES "SunOS" )
     add_definitions( -DSUN_OS )
 endif()
