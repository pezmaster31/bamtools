// ***************************************************************************
// BamIndex.cpp (c) 2009 Derek Barnett
// Marth Lab, Department of Biology, Boston College
// All rights reserved.
// ---------------------------------------------------------------------------
// Last modified: 16 September 2010 (DB)
// ---------------------------------------------------------------------------
// Provides index functionality - both for the default (standardized) BAM 
// index format (.bai) as well as a BamTools-specific (nonstandard) index 
// format (.bti).
// ***************************************************************************

#include <cstdio>
#include <cstdlib>
#include <algorithm>
#include <iostream>
#include <map>
#include "BamIndex.h"
#include "BamReader.h"
#include "BGZF.h"
using namespace std;
using namespace BamTools;

// -------------------------------
// BamIndex implementation

BamIndex::BamIndex(BamTools::BgzfData* bgzf, BamTools::BamReader* reader, bool isBigEndian) 
    : m_BGZF(bgzf)
    , m_reader(reader)
    , m_isBigEndian(isBigEndian)
{ 
    if ( m_reader && m_reader->IsOpen() ) 
        m_references = m_reader->GetReferenceData();
}

bool BamIndex::HasAlignments(const int& referenceID) {
    
    // return false if invalid ID
    if ( (referenceID < 0) || (referenceID >= (int)m_references.size()) ) 
        return false;
    
    // else return status of reference (has alignments?)
    else
        return m_references.at(referenceID).RefHasAlignments;
}

// #########################################################################################
// #########################################################################################

// -------------------------------
// BamStandardIndex structs & typedefs 
 
namespace BamTools { 

// BAM index constants
const int MAX_BIN           = 37450;    // =(8^6-1)/7+1
const int BAM_LIDX_SHIFT    = 14;  
  
// --------------------------------------------------
// BamStandardIndex data structures & typedefs
struct Chunk {

    // data members
    uint64_t Start;
    uint64_t Stop;

    // constructor
    Chunk(const uint64_t& start = 0, 
          const uint64_t& stop = 0)
        : Start(start)
        , Stop(stop)
    { }
};

bool ChunkLessThan(const Chunk& lhs, const Chunk& rhs) {
    return lhs.Start < rhs.Start;
}

typedef vector<Chunk> ChunkVector;
typedef map<uint32_t, ChunkVector> BamBinMap;
typedef vector<uint64_t> LinearOffsetVector;

struct ReferenceIndex {
    
    // data members
    BamBinMap Bins;
    LinearOffsetVector Offsets;
    
    // constructor
    ReferenceIndex(const BamBinMap& binMap = BamBinMap(),
                   const LinearOffsetVector& offsets = LinearOffsetVector())
        : Bins(binMap)
        , Offsets(offsets)
    { }
};

typedef vector<ReferenceIndex> BamStandardIndexData;

} // namespace BamTools
 
// -------------------------------
// BamStandardIndexPrivate implementation
  
struct BamStandardIndex::BamStandardIndexPrivate { 
  
    // -------------------------
    // data members
    
    BamStandardIndexData m_indexData;
    BamStandardIndex*    m_parent;
    
    // -------------------------
    // ctor & dtor
    
    BamStandardIndexPrivate(BamStandardIndex* parent) : m_parent(parent) { }
    ~BamStandardIndexPrivate(void) { m_indexData.clear(); }
    
    // -------------------------
    // 'public' methods
    
    // creates index data (in-memory) from current reader data
    bool Build(void);
    // attempts to use index to jump to region; returns success/fail
    bool Jump(const BamTools::BamRegion& region);
      // loads existing data from file into memory
    bool Load(const std::string& filename);
    // writes in-memory index data out to file 
    // N.B. - (this is the original BAM filename, method will modify it to use applicable extension)
    bool Write(const std::string& bamFilename);
    
    // -------------------------
    // internal methods
    
    // calculate bins that overlap region
    int BinsFromRegion(const BamRegion& region, const bool isRightBoundSpecified, uint16_t bins[BamTools::MAX_BIN]);
    // calculates offset(s) for a given region
    bool GetOffsets(const BamRegion& region, const bool isRightBoundSpecified, vector<int64_t>& offsets);
    // saves BAM bin entry for index
    void InsertBinEntry(BamBinMap& binMap, const uint32_t& saveBin, const uint64_t& saveOffset, const uint64_t& lastOffset);
    // saves linear offset entry for index
    void InsertLinearOffset(LinearOffsetVector& offsets, const BamAlignment& bAlignment, const uint64_t& lastOffset);
    // simplifies index by merging 'chunks'
    void MergeChunks(void);
};

// calculate bins that overlap region
int BamStandardIndex::BamStandardIndexPrivate::BinsFromRegion(const BamRegion& region, const bool isRightBoundSpecified, uint16_t bins[MAX_BIN]) {
  
    // get region boundaries
    uint32_t begin = (unsigned int)region.LeftPosition;
    uint32_t end;
    
    // if right bound specified AND left&right bounds are on same reference
    // OK to use right bound position
    if ( isRightBoundSpecified && ( region.LeftRefID == region.RightRefID ) )
        end = (unsigned int)region.RightPosition;
    
    // otherwise, use end of left bound reference as cutoff
    else
        end = (unsigned int)m_parent->m_references.at(region.LeftRefID).RefLength - 1;
    
    // initialize list, bin '0' always a valid bin
    int i = 0;
    bins[i++] = 0;

    // get rest of bins that contain this region
    unsigned int k;
    for (k =    1 + (begin>>26); k <=    1 + (end>>26); ++k) { bins[i++] = k; }
    for (k =    9 + (begin>>23); k <=    9 + (end>>23); ++k) { bins[i++] = k; }
    for (k =   73 + (begin>>20); k <=   73 + (end>>20); ++k) { bins[i++] = k; }
    for (k =  585 + (begin>>17); k <=  585 + (end>>17); ++k) { bins[i++] = k; }
    for (k = 4681 + (begin>>14); k <= 4681 + (end>>14); ++k) { bins[i++] = k; }

    // return number of bins stored
    return i;
}

bool BamStandardIndex::BamStandardIndexPrivate::Build(void) { 
  
    // localize parent data
    if ( m_parent == 0 ) return false;
    BamReader* reader = m_parent->m_reader;
    BgzfData*  mBGZF  = m_parent->m_BGZF;
    RefVector& references = m_parent->m_references;
  
    // be sure reader & BGZF file are valid & open for reading
    if ( reader == 0 || mBGZF == 0 || !mBGZF->IsOpen ) 
        return false;

    // move file pointer to beginning of alignments
    reader->Rewind();

    // get reference count, reserve index space
    int numReferences = (int)references.size();
    for ( int i = 0; i < numReferences; ++i ) 
        m_indexData.push_back(ReferenceIndex());
    
    // sets default constant for bin, ID, offset, coordinate variables
    const uint32_t defaultValue = 0xffffffffu;

    // bin data
    uint32_t saveBin(defaultValue);
    uint32_t lastBin(defaultValue);

    // reference ID data
    int32_t saveRefID(defaultValue);
    int32_t lastRefID(defaultValue);

    // offset data
    uint64_t saveOffset = mBGZF->Tell();
    uint64_t lastOffset = saveOffset;

    // coordinate data
    int32_t lastCoordinate = defaultValue;

    BamAlignment bAlignment;
    while ( reader->GetNextAlignmentCore(bAlignment) ) {

        // change of chromosome, save ID, reset bin
        if ( lastRefID != bAlignment.RefID ) {
            lastRefID = bAlignment.RefID;
            lastBin   = defaultValue;
        }

        // if lastCoordinate greater than BAM position - file not sorted properly
        else if ( lastCoordinate > bAlignment.Position ) {
            fprintf(stderr, "BAM file not properly sorted:\n");
            fprintf(stderr, "Alignment %s : %d > %d on reference (id = %d)", bAlignment.Name.c_str(), lastCoordinate, bAlignment.Position, bAlignment.RefID);
            exit(1);
        }

        // if valid reference && BAM bin spans some minimum cutoff (smaller bin ids span larger regions)
        if ( (bAlignment.RefID >= 0) && (bAlignment.Bin < 4681) ) {

            // save linear offset entry (matched to BAM entry refID)
            ReferenceIndex& refIndex = m_indexData.at(bAlignment.RefID);
            LinearOffsetVector& offsets = refIndex.Offsets;
            InsertLinearOffset(offsets, bAlignment, lastOffset);
        }

        // if current BamAlignment bin != lastBin, "then possibly write the binning index"
        if ( bAlignment.Bin != lastBin ) {

            // if not first time through
            if ( saveBin != defaultValue ) {

                // save Bam bin entry
                ReferenceIndex& refIndex = m_indexData.at(saveRefID);
                BamBinMap& binMap = refIndex.Bins;
                InsertBinEntry(binMap, saveBin, saveOffset, lastOffset);
            }

            // update saveOffset
            saveOffset = lastOffset;

            // update bin values
            saveBin = bAlignment.Bin;
            lastBin = bAlignment.Bin;

            // update saveRefID
            saveRefID = bAlignment.RefID;

            // if invalid RefID, break out 
            if ( saveRefID < 0 ) break; 
        }

        // make sure that current file pointer is beyond lastOffset
        if ( mBGZF->Tell() <= (int64_t)lastOffset ) {
            fprintf(stderr, "Error in BGZF offsets.\n");
            exit(1);
        }

        // update lastOffset
        lastOffset = mBGZF->Tell();

        // update lastCoordinate
        lastCoordinate = bAlignment.Position;
    }

    // save any leftover BAM data (as long as refID is valid)
    if ( saveRefID >= 0 ) {
        // save Bam bin entry
        ReferenceIndex& refIndex = m_indexData.at(saveRefID);
        BamBinMap& binMap = refIndex.Bins;
        InsertBinEntry(binMap, saveBin, saveOffset, lastOffset);
    }

    // simplify index by merging chunks
    MergeChunks();
    
    // iterate through references in index
    // store whether reference has data &
    // sort offsets in linear offset vector
    BamStandardIndexData::iterator indexIter = m_indexData.begin();
    BamStandardIndexData::iterator indexEnd  = m_indexData.end();
    for ( int i = 0; indexIter != indexEnd; ++indexIter, ++i ) {

        // get reference index data
        ReferenceIndex& refIndex = (*indexIter);
        BamBinMap& binMap = refIndex.Bins;
        LinearOffsetVector& offsets = refIndex.Offsets;

        // store whether reference has alignments or no
        references[i].RefHasAlignments = ( binMap.size() > 0 );

        // sort linear offsets
        sort(offsets.begin(), offsets.end());
    }

    // rewind file pointer to beginning of alignments, return success/fail
    return reader->Rewind();
}

bool BamStandardIndex::BamStandardIndexPrivate::GetOffsets(const BamRegion& region, const bool isRightBoundSpecified, vector<int64_t>& offsets) { 
  
    // calculate which bins overlap this region
    uint16_t* bins = (uint16_t*)calloc(MAX_BIN, 2);
    int numBins = BinsFromRegion(region, isRightBoundSpecified, bins);

    // get bins for this reference
    const ReferenceIndex& refIndex = m_indexData.at(region.LeftRefID);
    const BamBinMap& binMap        = refIndex.Bins;

    // get minimum offset to consider
    const LinearOffsetVector& linearOffsets = refIndex.Offsets;
    uint64_t minOffset = ( (unsigned int)(region.LeftPosition>>BAM_LIDX_SHIFT) >= linearOffsets.size() ) ? 0 : linearOffsets.at(region.LeftPosition>>BAM_LIDX_SHIFT);

    // store all alignment 'chunk' starts (file offsets) for bins in this region
    for ( int i = 0; i < numBins; ++i ) {
      
        const uint16_t binKey = bins[i];
        map<uint32_t, ChunkVector>::const_iterator binIter = binMap.find(binKey);
        if ( (binIter != binMap.end()) && ((*binIter).first == binKey) ) {

            // iterate over chunks
            const ChunkVector& chunks = (*binIter).second;
            std::vector<Chunk>::const_iterator chunksIter = chunks.begin();
            std::vector<Chunk>::const_iterator chunksEnd  = chunks.end();
            for ( ; chunksIter != chunksEnd; ++chunksIter) {
              
                // if valid chunk found, store its file offset
                const Chunk& chunk = (*chunksIter);
                if ( chunk.Stop > minOffset )
                    offsets.push_back( chunk.Start );
            }
        }
    }

    // clean up memory
    free(bins);

    // sort the offsets before returning
    sort(offsets.begin(), offsets.end());
    
    // return whether any offsets were found
    return ( offsets.size() != 0 );
}

// saves BAM bin entry for index
void BamStandardIndex::BamStandardIndexPrivate::InsertBinEntry(BamBinMap&      binMap,
                                     const uint32_t& saveBin,
                                     const uint64_t& saveOffset,
                                     const uint64_t& lastOffset)
{
    // look up saveBin
    BamBinMap::iterator binIter = binMap.find(saveBin);

    // create new chunk
    Chunk newChunk(saveOffset, lastOffset);

    // if entry doesn't exist
    if ( binIter == binMap.end() ) {
        ChunkVector newChunks;
        newChunks.push_back(newChunk);
        binMap.insert( pair<uint32_t, ChunkVector>(saveBin, newChunks));
    }

    // otherwise
    else {
        ChunkVector& binChunks = (*binIter).second;
        binChunks.push_back( newChunk );
    }
}

// saves linear offset entry for index
void BamStandardIndex::BamStandardIndexPrivate::InsertLinearOffset(LinearOffsetVector& offsets,
                                        const BamAlignment& bAlignment,
                                        const uint64_t&     lastOffset)
{
    // get converted offsets
    int beginOffset = bAlignment.Position >> BAM_LIDX_SHIFT;
    int endOffset   = (bAlignment.GetEndPosition() - 1) >> BAM_LIDX_SHIFT;

    // resize vector if necessary
    int oldSize = offsets.size();
    int newSize = endOffset + 1;
    if ( oldSize < newSize )
        offsets.resize(newSize, 0);

    // store offset
    for( int i = beginOffset + 1; i <= endOffset; ++i ) {
        if ( offsets[i] == 0 ) 
            offsets[i] = lastOffset;
    }
}      

bool BamStandardIndex::BamStandardIndexPrivate::Jump(const BamRegion& region) {
  
    // localize parent data
    if ( m_parent == 0 ) return false;
    BamReader* reader = m_parent->m_reader;
    BgzfData*  mBGZF  = m_parent->m_BGZF;
    RefVector& references = m_parent->m_references;
  
    // be sure reader & BGZF file are valid & open for reading
    if ( reader == 0 || mBGZF == 0 || !mBGZF->IsOpen ) 
        return false;
    
    // see if left-bound reference of region has alignments
    if ( !m_parent->HasAlignments(region.LeftRefID) ) return false; 
    
    // make sure left-bound position is valid
    if ( region.LeftPosition > references.at(region.LeftRefID).RefLength ) return false;
        
    vector<int64_t> offsets;
    if ( !GetOffsets(region, region.isRightBoundSpecified(), offsets) ) {
        fprintf(stderr, "ERROR: Could not jump: unable to calculate offset for specified region.\n");
        return false;
    }
  
    // iterate through offsets
    BamAlignment bAlignment;
    bool result = true;
    for ( vector<int64_t>::const_iterator o = offsets.begin(); o != offsets.end(); ++o) {
        
        // attempt seek & load first available alignment
        result &= mBGZF->Seek(*o);
        reader->GetNextAlignmentCore(bAlignment);
        
        // if this alignment corresponds to desired position
        // return success of seeking back to 'current offset'
        if ( (bAlignment.RefID == region.LeftRefID && bAlignment.Position + bAlignment.Length > region.LeftPosition) || (bAlignment.RefID > region.LeftRefID) ) {
            if ( o != offsets.begin() ) --o;
            return mBGZF->Seek(*o);
        }
    }
    
    if ( !result ) fprintf(stderr, "ERROR: Could not jump: unable to calculate offset for specified region.\n");
    return result;
}

bool BamStandardIndex::BamStandardIndexPrivate::Load(const string& filename)  { 
    
    // localize parent data
    if ( m_parent == 0 ) return false;
    const bool isBigEndian = m_parent->m_isBigEndian;
    RefVector& references  = m_parent->m_references;
  
    // open index file, abort on error
    FILE* indexStream = fopen(filename.c_str(), "rb");
    if( !indexStream ) {
        fprintf(stderr, "ERROR: Unable to open the BAM index file %s for reading.\n", filename.c_str());
        return false;
    }

    // set placeholder to receive input byte count (suppresses compiler warnings)
    size_t elementsRead = 0;
        
    // see if index is valid BAM index
    char magic[4];
    elementsRead = fread(magic, 1, 4, indexStream);
    if ( strncmp(magic, "BAI\1", 4) ) {
        fprintf(stderr, "Problem with index file - invalid format.\n");
        fclose(indexStream);
        return false;
    }

    // get number of reference sequences
    uint32_t numRefSeqs;
    elementsRead = fread(&numRefSeqs, 4, 1, indexStream);
    if ( isBigEndian ) SwapEndian_32(numRefSeqs);
    
    // intialize space for BamStandardIndexData data structure
    m_indexData.reserve(numRefSeqs);

    // iterate over reference sequences
    for ( unsigned int i = 0; i < numRefSeqs; ++i ) {

        // get number of bins for this reference sequence
        int32_t numBins;
        elementsRead = fread(&numBins, 4, 1, indexStream);
        if ( isBigEndian ) SwapEndian_32(numBins);

        if ( numBins > 0 ) {
            RefData& refEntry = references[i];
            refEntry.RefHasAlignments = true;
        }

        // intialize BinVector
        BamBinMap binMap;

        // iterate over bins for that reference sequence
        for ( int j = 0; j < numBins; ++j ) {

            // get binID
            uint32_t binID;
            elementsRead = fread(&binID, 4, 1, indexStream);

            // get number of regionChunks in this bin
            uint32_t numChunks;
            elementsRead = fread(&numChunks, 4, 1, indexStream);

            if ( isBigEndian ) { 
              SwapEndian_32(binID);
              SwapEndian_32(numChunks);
            }
            
            // intialize ChunkVector
            ChunkVector regionChunks;
            regionChunks.reserve(numChunks);

            // iterate over regionChunks in this bin
            for ( unsigned int k = 0; k < numChunks; ++k ) {

                // get chunk boundaries (left, right)
                uint64_t left;
                uint64_t right;
                elementsRead = fread(&left,  8, 1, indexStream);
                elementsRead = fread(&right, 8, 1, indexStream);

                if ( isBigEndian ) {
                    SwapEndian_64(left);
                    SwapEndian_64(right);
                }
                
                // save ChunkPair
                regionChunks.push_back( Chunk(left, right) );
            }

            // sort chunks for this bin
            sort( regionChunks.begin(), regionChunks.end(), ChunkLessThan );

            // save binID, chunkVector for this bin
            binMap.insert( pair<uint32_t, ChunkVector>(binID, regionChunks) );
        }

        // -----------------------------------------------------
        // load linear index for this reference sequence

        // get number of linear offsets
        int32_t numLinearOffsets;
        elementsRead = fread(&numLinearOffsets, 4, 1, indexStream);
        if ( isBigEndian ) SwapEndian_32(numLinearOffsets);

        // intialize LinearOffsetVector
        LinearOffsetVector offsets;
        offsets.reserve(numLinearOffsets);

        // iterate over linear offsets for this reference sequeence
        uint64_t linearOffset;
        for ( int j = 0; j < numLinearOffsets; ++j ) {
            // read a linear offset & store
            elementsRead = fread(&linearOffset, 8, 1, indexStream);
            if ( isBigEndian ) SwapEndian_64(linearOffset);
            offsets.push_back(linearOffset);
        }

        // sort linear offsets
        sort( offsets.begin(), offsets.end() );

        // store index data for that reference sequence
        m_indexData.push_back( ReferenceIndex(binMap, offsets) );
    }

    // close index file (.bai) and return
    fclose(indexStream);
    return true;
}

// merges 'alignment chunks' in BAM bin (used for index building)
void BamStandardIndex::BamStandardIndexPrivate::MergeChunks(void) {

    // iterate over reference enties
    BamStandardIndexData::iterator indexIter = m_indexData.begin();
    BamStandardIndexData::iterator indexEnd  = m_indexData.end();
    for ( ; indexIter != indexEnd; ++indexIter ) {

        // get BAM bin map for this reference
        ReferenceIndex& refIndex = (*indexIter);
        BamBinMap& bamBinMap = refIndex.Bins;

        // iterate over BAM bins
        BamBinMap::iterator binIter = bamBinMap.begin();
        BamBinMap::iterator binEnd  = bamBinMap.end();
        for ( ; binIter != binEnd; ++binIter ) {

            // get chunk vector for this bin
            ChunkVector& binChunks = (*binIter).second;
            if ( binChunks.size() == 0 ) continue; 

            ChunkVector mergedChunks;
            mergedChunks.push_back( binChunks[0] );

            // iterate over chunks
            int i = 0;
            ChunkVector::iterator chunkIter = binChunks.begin();
            ChunkVector::iterator chunkEnd  = binChunks.end();
            for ( ++chunkIter; chunkIter != chunkEnd; ++chunkIter) {

                // get 'currentChunk' based on numeric index
                Chunk& currentChunk = mergedChunks[i];

                // get iteratorChunk based on vector iterator
                Chunk& iteratorChunk = (*chunkIter);

                // if currentChunk.Stop(shifted) == iterator Chunk.Start(shifted)
                if ( currentChunk.Stop>>16 == iteratorChunk.Start>>16 ) {

                    // set currentChunk.Stop to iteratorChunk.Stop
                    currentChunk.Stop = iteratorChunk.Stop;
                }

                // otherwise
                else {
                    // set currentChunk + 1 to iteratorChunk
                    mergedChunks.push_back(iteratorChunk);
                    ++i;
                }
            }

            // saved merged chunk vector
            (*binIter).second = mergedChunks;
        }
    }
}

// writes in-memory index data out to file 
// N.B. - (this is the original BAM filename, method will modify it to use applicable extension)
bool BamStandardIndex::BamStandardIndexPrivate::Write(const std::string& bamFilename) { 

    // localize parent data
    if ( m_parent == 0 ) return false;
    const bool isBigEndian = m_parent->m_isBigEndian;
  
    string indexFilename = bamFilename + ".bai";
    FILE* indexStream = fopen(indexFilename.c_str(), "wb");
    if ( indexStream == 0 ) {
        fprintf(stderr, "ERROR: Could not open file to save index.\n");
        return false;
    }

    // write BAM index header
    fwrite("BAI\1", 1, 4, indexStream);

    // write number of reference sequences
    int32_t numReferenceSeqs = m_indexData.size();
    if ( isBigEndian ) SwapEndian_32(numReferenceSeqs);
    fwrite(&numReferenceSeqs, 4, 1, indexStream);

    // iterate over reference sequences
    BamStandardIndexData::const_iterator indexIter = m_indexData.begin();
    BamStandardIndexData::const_iterator indexEnd  = m_indexData.end();
    for ( ; indexIter != indexEnd; ++ indexIter ) {

        // get reference index data
        const ReferenceIndex& refIndex = (*indexIter);
        const BamBinMap& binMap = refIndex.Bins;
        const LinearOffsetVector& offsets = refIndex.Offsets;

        // write number of bins
        int32_t binCount = binMap.size();
        if ( isBigEndian ) SwapEndian_32(binCount);
        fwrite(&binCount, 4, 1, indexStream);

        // iterate over bins
        BamBinMap::const_iterator binIter = binMap.begin();
        BamBinMap::const_iterator binEnd  = binMap.end();
        for ( ; binIter != binEnd; ++binIter ) {

            // get bin data (key and chunk vector)
            uint32_t binKey = (*binIter).first;
            const ChunkVector& binChunks = (*binIter).second;

            // save BAM bin key
            if ( isBigEndian ) SwapEndian_32(binKey);
            fwrite(&binKey, 4, 1, indexStream);

            // save chunk count
            int32_t chunkCount = binChunks.size();
            if ( isBigEndian ) SwapEndian_32(chunkCount); 
            fwrite(&chunkCount, 4, 1, indexStream);

            // iterate over chunks
            ChunkVector::const_iterator chunkIter = binChunks.begin();
            ChunkVector::const_iterator chunkEnd  = binChunks.end();
            for ( ; chunkIter != chunkEnd; ++chunkIter ) {

                // get current chunk data
                const Chunk& chunk    = (*chunkIter);
                uint64_t start = chunk.Start;
                uint64_t stop  = chunk.Stop;

                if ( isBigEndian ) {
                    SwapEndian_64(start);
                    SwapEndian_64(stop);
                }
                
                // save chunk offsets
                fwrite(&start, 8, 1, indexStream);
                fwrite(&stop,  8, 1, indexStream);
            }
        }

        // write linear offsets size
        int32_t offsetSize = offsets.size();
        if ( isBigEndian ) SwapEndian_32(offsetSize);
        fwrite(&offsetSize, 4, 1, indexStream);

        // iterate over linear offsets
        LinearOffsetVector::const_iterator offsetIter = offsets.begin();
        LinearOffsetVector::const_iterator offsetEnd  = offsets.end();
        for ( ; offsetIter != offsetEnd; ++offsetIter ) {

            // write linear offset value
            uint64_t linearOffset = (*offsetIter);
            if ( isBigEndian ) SwapEndian_64(linearOffset);
            fwrite(&linearOffset, 8, 1, indexStream);
        }
    }

    // flush buffer, close file, and return success
    fflush(indexStream);
    fclose(indexStream);
    return true;
}
 
// ---------------------------------------------------------------
// BamStandardIndex implementation
 
BamStandardIndex::BamStandardIndex(BgzfData* bgzf, BamReader* reader, bool isBigEndian)
    : BamIndex(bgzf, reader, isBigEndian)
{
    d = new BamStandardIndexPrivate(this);
}    

BamStandardIndex::~BamStandardIndex(void) {
    delete d;
    d = 0;
}

// creates index data (in-memory) from current reader data
bool BamStandardIndex::Build(void) { return d->Build(); }

// attempts to use index to jump to region; returns success/fail
bool BamStandardIndex::Jump(const BamRegion& region) { return d->Jump(region); }

// loads existing data from file into memory
bool BamStandardIndex::Load(const string& filename) { return d->Load(filename); }

// writes in-memory index data out to file 
// N.B. - (this is the original BAM filename, method will modify it to use applicable extension)
bool BamStandardIndex::Write(const string& bamFilename) { return d->Write(bamFilename); }

// #########################################################################################
// #########################################################################################

// ---------------------------------------------------
// BamToolsIndex structs & typedefs

namespace BamTools {
  
// individual index entry
struct BamToolsIndexEntry {
    
    // data members
    int32_t MaxEndPosition;
    int64_t StartOffset;
    int32_t StartPosition;
    
    // ctor
    BamToolsIndexEntry(const int32_t& maxEndPosition = 0,
                       const int64_t& startOffset    = 0,
                       const int32_t& startPosition  = 0)
        : MaxEndPosition(maxEndPosition)
        , StartOffset(startOffset)
        , StartPosition(startPosition)
    { }
};

// the actual index data structure
typedef map<int, vector<BamToolsIndexEntry> > BamToolsIndexData;
  
} // namespace BamTools

// ---------------------------------------------------
// BamToolsIndexPrivate implementation

struct BamToolsIndex::BamToolsIndexPrivate {
    
    // keep a list of any supported versions here 
    // (might be useful later to handle any 'legacy' versions if the format changes)
    // listed for example like: BTI_1_1 = 2, BTI_1_2 = 3, BTI_2_0 = 4, and so on
    //
    // so a change introduced in (hypothetical) BTI_1_2 would be handled from then on by: 
    //
    // if ( indexVersion >= BTI_1_2 ) 
    //   do something new 
    // else 
    //   do the old thing
    enum Version { BTI_1_0 = 1 };  
  
    // -------------------------
    // data members
    BamToolsIndexData m_indexData;
    BamToolsIndex*    m_parent;
    int32_t           m_blockSize;
    Version           m_version;
    
    // -------------------------
    // ctor & dtor
    
    BamToolsIndexPrivate(BamToolsIndex* parent) 
        : m_parent(parent)
        , m_blockSize(1000)
        , m_version(BTI_1_0) // latest version - used for writing new index files
    { }
    
    ~BamToolsIndexPrivate(void) { }
    
    // -------------------------
    // 'public' methods
    
    // creates index data (in-memory) from current reader data
    bool Build(void);
    // returns supported file extension
    const std::string Extension(void) const { return std::string(".bti"); }
    // attempts to use index to jump to region; returns success/fail
    bool Jump(const BamTools::BamRegion& region);
      // loads existing data from file into memory
    bool Load(const std::string& filename);
    // writes in-memory index data out to file 
    // N.B. - (this is the original BAM filename, method will modify it to use applicable extension)
    bool Write(const std::string& bamFilename);
    
    // -------------------------
    // internal methods
    
    // calculates offset for a given region
    bool GetOffset(const BamRegion& region, int64_t& offset);
};

bool BamToolsIndex::BamToolsIndexPrivate::Build(void) { 
  
    // localize parent data
    if ( m_parent == 0 ) return false;
    BamReader* reader = m_parent->m_reader;
    BgzfData*  mBGZF  = m_parent->m_BGZF;
    RefVector& references = m_parent->m_references;
  
    // be sure reader & BGZF file are valid & open for reading
    if ( reader == 0 || mBGZF == 0 || !mBGZF->IsOpen ) 
        return false;

    // move file pointer to beginning of alignments
    // quit if failed
    if ( !reader->Rewind() ) 
        return false;
    
    // set up counters and markers
    int32_t currentBlockCount      = 0;
    int64_t currentAlignmentOffset = mBGZF->Tell();
    int32_t blockRefId             = 0;
    int32_t blockMaxEndPosition    = 0;
    int64_t blockStartOffset       = currentAlignmentOffset;
    int32_t blockStartPosition     = -1;
    
    // plow through alignments, storing index entries
    BamAlignment al;
    while ( reader->GetNextAlignmentCore(al) ) {
        
        // if block contains data (not the first time through) AND alignment is on a new reference
        if ( currentBlockCount > 0 && al.RefID != blockRefId ) {
          
            // make sure reference flag is set
            references[blockRefId].RefHasAlignments = true;
          
            // store previous data
            m_indexData[blockRefId].push_back( BamToolsIndexEntry(blockMaxEndPosition, blockStartOffset, blockStartPosition) );
            
            // intialize new block
            currentBlockCount   = 0;
            blockMaxEndPosition = al.GetEndPosition();
            blockStartOffset    = currentAlignmentOffset;
        }
        
        // if beginning of block, save first alignment's refID & position
        if ( currentBlockCount == 0 ) {
            blockRefId         = al.RefID;
            blockStartPosition = al.Position;
        }
      
        // increment block counter
        ++currentBlockCount;
        
        // check end position
        int32_t alignmentEndPosition = al.GetEndPosition();
        if ( alignmentEndPosition > blockMaxEndPosition ) 
            blockMaxEndPosition = alignmentEndPosition;
        
        // if block is full, get offset for next block, reset currentBlockCount
        if ( currentBlockCount == m_blockSize ) {
          
            // make sure reference flag is set
            references[blockRefId].RefHasAlignments = true;
          
            m_indexData[blockRefId].push_back( BamToolsIndexEntry(blockMaxEndPosition, blockStartOffset, blockStartPosition) );
            blockStartOffset  = mBGZF->Tell();
            currentBlockCount = 0;
        }
        
        // not the best name, but for the next iteration, this value will be the offset of the *current* alignment
        // necessary because we won't know if this next alignment is on a new reference until we actually read it
        currentAlignmentOffset = mBGZF->Tell();  
    }
    
    // attempt to rewind back to begnning of alignments
    // return success/fail
    return reader->Rewind();
}

// N.B. - ignores isRightBoundSpecified
bool BamToolsIndex::BamToolsIndexPrivate::GetOffset(const BamRegion& region, int64_t& offset) { 
  
    // return false if leftBound refID is not found in index data
    if ( m_indexData.find(region.LeftRefID) == m_indexData.end() ) return false;
    
    const vector<BamToolsIndexEntry> referenceOffsets = m_indexData[region.LeftRefID];
    if ( referenceOffsets.empty() ) return false;
    
    // -------------------------------------------------------
    // calculate nearest index to jump to
    
    // save first offset
    offset = (*referenceOffsets.begin()).StartOffset;
    vector<BamToolsIndexEntry>::const_iterator indexIter = referenceOffsets.begin();
    vector<BamToolsIndexEntry>::const_iterator indexEnd  = referenceOffsets.end();
    for ( ; indexIter != indexEnd; ++indexIter ) {
        const BamToolsIndexEntry& entry = (*indexIter);
        if ( entry.MaxEndPosition >= region.LeftPosition ) break;
        offset = (*indexIter).StartOffset;
    }
  
    // no index found
    if ( indexIter == indexEnd ) return false;
    
    // return succes
    return true; 
}

bool BamToolsIndex::BamToolsIndexPrivate::Jump(const BamRegion& region) {
  
    // localize parent data
    if ( m_parent == 0 ) return false;
    BamReader* reader = m_parent->m_reader;
    BgzfData*  mBGZF  = m_parent->m_BGZF;
    RefVector& references = m_parent->m_references;
  
    if ( reader == 0 || mBGZF == 0 || !reader->IsOpen() ) {
        fprintf(stderr, "ERROR: Could not jump: invalid BamReader state.\n");
        return false;
    }
  
    // see if left-bound reference of region has alignments
    if ( !m_parent->HasAlignments(region.LeftRefID) ) return false; 
    
    // make sure left-bound position is valid
    if ( region.LeftPosition > references.at(region.LeftRefID).RefLength ) return false;
  
    // calculate nearest offset to jump to
    int64_t offset;
    if ( !GetOffset(region, offset) ) {
        fprintf(stderr, "ERROR: Could not jump - unable to calculate offset for specified region.\n");
        return false;
    }
  
<<<<<<< HEAD
    // iterate through offsets
    BamAlignment bAlignment;
    bool result = true;
    for ( vector<int64_t>::const_iterator o = offsets.begin(); o != offsets.end(); ++o) {
        
        // attempt seek & load first available alignment
        result &= mBGZF->Seek(*o);
        reader->GetNextAlignmentCore(bAlignment);
        
        // if this alignment corresponds to desired position
        // return success of seeking back to 'current offset'
        if ( (bAlignment.RefID == region.LeftRefID && bAlignment.Position + bAlignment.Length > region.LeftPosition) || (bAlignment.RefID > region.LeftRefID) ) {
            if ( o != offsets.begin() ) --o;
            return mBGZF->Seek(*o);
        }
    }
    
    if ( !result ) fprintf(stderr, "ERROR: Could not jump: unable to seek to offset for specified region.\n");
    return result;
=======
    // attempt seek in file, return success/fail
    return mBGZF->Seek(offset);    
>>>>>>> 7124011e
}

bool BamToolsIndex::BamToolsIndexPrivate::Load(const string& filename) { 
  
    // localize parent data
    if ( m_parent == 0 ) return false;
    const bool isBigEndian = m_parent->m_isBigEndian;
    RefVector& references  = m_parent->m_references;
  
    // open index file, abort on error
    FILE* indexStream = fopen(filename.c_str(), "rb");
    if( !indexStream ) {
        fprintf(stderr, "ERROR: Unable to open the BAM index file %s for reading.\n", filename.c_str());
        return false;
    }

    // set placeholder to receive input byte count (suppresses compiler warnings)
    size_t elementsRead = 0;
        
    // see if index is valid BAM index
    char magic[4];
    elementsRead = fread(magic, 1, 4, indexStream);
    if ( strncmp(magic, "BTI\1", 4) ) {
        fprintf(stderr, "Problem with index file - invalid format.\n");
        fclose(indexStream);
        return false;
    }

    // read in version
    int32_t indexVersion;
    elementsRead = fread(&indexVersion, sizeof(indexVersion), 1, indexStream);
    if ( isBigEndian ) SwapEndian_32(indexVersion);
    if ( indexVersion <= 0 || indexVersion > m_version ) {
        fprintf(stderr, "Problem with index file - unsupported version.\n");
        fclose(indexStream);
        return false;
    }

    // read in block size
    elementsRead = fread(&m_blockSize, sizeof(m_blockSize), 1, indexStream);
    if ( isBigEndian ) SwapEndian_32(m_blockSize);
    
    // read in number of references
    int32_t numReferences;
    elementsRead = fread(&numReferences, sizeof(numReferences), 1, indexStream);
    if ( isBigEndian ) SwapEndian_32(numReferences);
    
    // iterate over reference entries
    for ( int i = 0; i < numReferences; ++i ) {
      
        // read in number of offsets for this reference
        uint32_t numOffsets;
        elementsRead = fread(&numOffsets, sizeof(numOffsets), 1, indexStream);
        if ( isBigEndian ) SwapEndian_32(numOffsets);
        
        // initialize offsets container for this reference
        vector<BamToolsIndexEntry> offsets;
        offsets.reserve(numOffsets);
        
        // iterate over offset entries
        for ( unsigned int j = 0; j < numOffsets; ++j ) {
          
            // copy entry data
            int32_t maxEndPosition;
            int64_t startOffset;
            int32_t startPosition;
          
            // read in data
            elementsRead = fread(&maxEndPosition, sizeof(maxEndPosition), 1, indexStream);
            elementsRead = fread(&startOffset,    sizeof(startOffset),    1, indexStream);
            elementsRead = fread(&startPosition,  sizeof(startPosition),  1, indexStream);
            
            // swap endian-ness if necessary
            if ( isBigEndian ) {
                SwapEndian_32(maxEndPosition);
                SwapEndian_64(startOffset);
                SwapEndian_32(startPosition);
            }
          
            // save current index entry
            offsets.push_back( BamToolsIndexEntry(maxEndPosition, startOffset, startPosition) );
        }
        
        // save refID, offsetVector entry into data structure
        m_indexData.insert( make_pair(i, offsets) );
        
        // set ref.HasAlignments flag
        references[i].RefHasAlignments = (numOffsets != 0);
    }

    // close index file and return
    fclose(indexStream);
    return true;
}

// writes in-memory index data out to file 
// N.B. - (this is the original BAM filename, method will modify it to use applicable extension)
bool BamToolsIndex::BamToolsIndexPrivate::Write(const std::string& bamFilename) { 
    
    // localize parent data
    if ( m_parent == 0 ) return false;
    const bool isBigEndian = m_parent->m_isBigEndian;
  
    // open index file for writing
    string indexFilename = bamFilename + ".bti";
    FILE* indexStream = fopen(indexFilename.c_str(), "wb");
    if ( indexStream == 0 ) {
        fprintf(stderr, "ERROR: Could not open file to save index.\n");
        return false;
    }

    // write BTI index format 'magic number'
    fwrite("BTI\1", 1, 4, indexStream);

    // write BTI index format version
    int32_t currentVersion = (int32_t)m_version;
    if ( isBigEndian ) SwapEndian_32(currentVersion);
    fwrite(&currentVersion, sizeof(int32_t), 1, indexStream);
    
    // write block size
    int32_t blockSize = m_blockSize;
    if ( isBigEndian ) SwapEndian_32(blockSize);
    fwrite(&blockSize, sizeof(blockSize), 1, indexStream);
    
    // write number of references
    int32_t numReferences = (int32_t)m_indexData.size();
    if ( isBigEndian ) SwapEndian_32(numReferences);
    fwrite(&numReferences, sizeof(numReferences), 1, indexStream);
    
    // iterate through references in index 
    BamToolsIndexData::const_iterator refIter = m_indexData.begin();
    BamToolsIndexData::const_iterator refEnd  = m_indexData.end();
    for ( ; refIter != refEnd; ++refIter ) {
      
        const vector<BamToolsIndexEntry> offsets = (*refIter).second;
        
        // write number of offsets listed for this reference
        uint32_t numOffsets = offsets.size();
        if ( isBigEndian ) SwapEndian_32(numOffsets);
        fwrite(&numOffsets, sizeof(numOffsets), 1, indexStream);
       
        // iterate over offset entries
        vector<BamToolsIndexEntry>::const_iterator offsetIter = offsets.begin();
        vector<BamToolsIndexEntry>::const_iterator offsetEnd  = offsets.end();
        for ( ; offsetIter != offsetEnd; ++offsetIter ) {
          
            // get reference index data
            const BamToolsIndexEntry& entry = (*offsetIter);
            
            // copy entry data
            int32_t maxEndPosition = entry.MaxEndPosition;
            int64_t startOffset    = entry.StartOffset;
            int32_t startPosition  = entry.StartPosition;
            
            // swap endian-ness if necessary
            if ( isBigEndian ) {
                SwapEndian_32(maxEndPosition);
                SwapEndian_64(startOffset);
                SwapEndian_32(startPosition);
            }
            
            // write the reference index entry
            fwrite(&maxEndPosition, sizeof(maxEndPosition), 1, indexStream);
            fwrite(&startOffset,    sizeof(startOffset),    1, indexStream);
            fwrite(&startPosition,  sizeof(startPosition),  1, indexStream);
        }
    }

    // flush any remaining output, close file, and return success
    fflush(indexStream);
    fclose(indexStream);
    return true;
}

// ---------------------------------------------------
// BamToolsIndex implementation

BamToolsIndex::BamToolsIndex(BgzfData* bgzf, BamReader* reader, bool isBigEndian)
    : BamIndex(bgzf, reader, isBigEndian)
{ 
    d = new BamToolsIndexPrivate(this);
}    

BamToolsIndex::~BamToolsIndex(void) { 
    delete d;
    d = 0;
}

// creates index data (in-memory) from current reader data
bool BamToolsIndex::Build(void) { return d->Build(); }

// attempts to use index to jump to region; returns success/fail
bool BamToolsIndex::Jump(const BamRegion& region) { return d->Jump(region); }

// loads existing data from file into memory
bool BamToolsIndex::Load(const string& filename) { return d->Load(filename); }

// writes in-memory index data out to file 
// N.B. - (this is the original BAM filename, method will modify it to use applicable extension)
bool BamToolsIndex::Write(const string& bamFilename) { return d->Write(bamFilename); }<|MERGE_RESOLUTION|>--- conflicted
+++ resolved
@@ -983,30 +983,8 @@
         return false;
     }
   
-<<<<<<< HEAD
-    // iterate through offsets
-    BamAlignment bAlignment;
-    bool result = true;
-    for ( vector<int64_t>::const_iterator o = offsets.begin(); o != offsets.end(); ++o) {
-        
-        // attempt seek & load first available alignment
-        result &= mBGZF->Seek(*o);
-        reader->GetNextAlignmentCore(bAlignment);
-        
-        // if this alignment corresponds to desired position
-        // return success of seeking back to 'current offset'
-        if ( (bAlignment.RefID == region.LeftRefID && bAlignment.Position + bAlignment.Length > region.LeftPosition) || (bAlignment.RefID > region.LeftRefID) ) {
-            if ( o != offsets.begin() ) --o;
-            return mBGZF->Seek(*o);
-        }
-    }
-    
-    if ( !result ) fprintf(stderr, "ERROR: Could not jump: unable to seek to offset for specified region.\n");
-    return result;
-=======
     // attempt seek in file, return success/fail
     return mBGZF->Seek(offset);    
->>>>>>> 7124011e
 }
 
 bool BamToolsIndex::BamToolsIndexPrivate::Load(const string& filename) { 
