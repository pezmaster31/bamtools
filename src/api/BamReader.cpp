--- conflicted
+++ resolved
@@ -1,801 +1,796 @@
-// ***************************************************************************
-// BamReader.cpp (c) 2009 Derek Barnett, Michael Str�mberg
-// Marth Lab, Department of Biology, Boston College
-// All rights reserved.
-// ---------------------------------------------------------------------------
-// Last modified: 7 September 2010 (DB)
-// ---------------------------------------------------------------------------
-// Uses BGZF routines were adapted from the bgzf.c code developed at the Broad
-// Institute.
-// ---------------------------------------------------------------------------
-// Provides the basic functionality for reading BAM files
-// ***************************************************************************
-
-// C++ includes
-#include <algorithm>
-#include <iterator>
-#include <string>
-#include <vector>
-#include <iostream>
-
-// BamTools includes
-#include "BGZF.h"
-#include "BamReader.h"
-#include "BamIndex.h"
-using namespace BamTools;
-using namespace std;
-
-struct BamReader::BamReaderPrivate {
-
-    // -------------------------------
-    // structs, enums, typedefs
-    // -------------------------------
-    enum RegionState { BEFORE_REGION = 0
-                     , WITHIN_REGION
-                     , AFTER_REGION
-                     };
-
-    // -------------------------------
-    // data members
-    // -------------------------------
-
-    // general file data
-    BgzfData  mBGZF;
-    string    HeaderText;
-    //BamIndex  Index;
-    BamIndex* NewIndex;
-    RefVector References;
-    bool      IsIndexLoaded;
-    int64_t   AlignmentsBeginOffset;
-    string    Filename;
-    string    IndexFilename;
-    
-    // system data
-    bool IsBigEndian;
-
-    // user-specified region values
-    BamRegion Region;
-    bool IsLeftBoundSpecified;
-    bool IsRightBoundSpecified;
-    
-    bool IsRegionSpecified;
-    int  CurrentRefID;
-    int  CurrentLeft;
-
-    // parent BamReader
-    BamReader* Parent;
-    
-    // BAM character constants
-    const char* DNA_LOOKUP;
-    const char* CIGAR_LOOKUP;
-
-    // -------------------------------
-    // constructor & destructor
-    // -------------------------------
-    BamReaderPrivate(BamReader* parent);
-    ~BamReaderPrivate(void);
-
-    // -------------------------------
-    // "public" interface
-    // -------------------------------
-
-    // file operations
-    void Close(void);
-    bool Jump(int refID, int position);
-    bool Open(const std::string& filename, 
-              const std::string& indexFilename, 
-              const bool lookForIndex, 
-              const bool preferStandardIndex);
-    bool Rewind(void);
-    bool SetRegion(const BamRegion& region);
-
-    // access alignment data
-    bool GetNextAlignment(BamAlignment& bAlignment);
-    bool GetNextAlignmentCore(BamAlignment& bAlignment);
-
-    // access auxiliary data
-    int GetReferenceID(const string& refName) const;
-
-    // index operations
-    bool CreateIndex(bool useStandardIndex);
-
-    // -------------------------------
-    // internal methods
-    // -------------------------------
-
-    // *** reading alignments and auxiliary data *** //
-
-    // fills out character data for BamAlignment data
-    bool BuildCharData(BamAlignment& bAlignment);
-    // checks to see if alignment overlaps current region
-    RegionState IsOverlap(BamAlignment& bAlignment);
-    // retrieves header text from BAM file
-    void LoadHeaderData(void);
-    // retrieves BAM alignment under file pointer
-    bool LoadNextAlignment(BamAlignment& bAlignment);
-    // builds reference data structure from BAM file
-    void LoadReferenceData(void);
-
-    // *** index file handling *** //
-
-    // clear out inernal index data structure
-    void ClearIndex(void);
-    // loads index from BAM index file
-    bool LoadIndex(const bool lookForIndex, const bool preferStandardIndex);
-};
-
-// -----------------------------------------------------
-// BamReader implementation (wrapper around BRPrivate)
-// -----------------------------------------------------
-// constructor
-BamReader::BamReader(void) {
-    d = new BamReaderPrivate(this);
-}
-
-// destructor
-BamReader::~BamReader(void) {
-    delete d;
-    d = 0;
-}
-
-// file operations
-void BamReader::Close(void) { d->Close(); }
-bool BamReader::IsIndexLoaded(void) const { return d->IsIndexLoaded; }
-bool BamReader::IsOpen(void) const { return d->mBGZF.IsOpen; }
-bool BamReader::Jump(int refID, int position) 
-{ 
-    d->Region.LeftRefID = refID;
-    d->Region.LeftPosition = position;
-    d->IsLeftBoundSpecified = true;
-    d->IsRightBoundSpecified = false;
-    return d->Jump(refID, position); 
-}
-bool BamReader::Open(const std::string& filename, 
-                     const std::string& indexFilename, 
-                     const bool lookForIndex, 
-                     const bool preferStandardIndex) 
-{ 
-    return d->Open(filename, indexFilename, lookForIndex, preferStandardIndex); 
-}
-bool BamReader::Rewind(void) { return d->Rewind(); }
-bool BamReader::SetRegion(const BamRegion& region) { return d->SetRegion(region); }
-bool BamReader::SetRegion(const int& leftRefID, const int& leftBound, const int& rightRefID, const int& rightBound) {
-    return d->SetRegion( BamRegion(leftRefID, leftBound, rightRefID, rightBound) );
-}
-
-// access alignment data
-bool BamReader::GetNextAlignment(BamAlignment& bAlignment) { return d->GetNextAlignment(bAlignment); }
-bool BamReader::GetNextAlignmentCore(BamAlignment& bAlignment) { return d->GetNextAlignmentCore(bAlignment); }
-
-// access auxiliary data
-const string BamReader::GetHeaderText(void) const { return d->HeaderText; }
-int BamReader::GetReferenceCount(void) const { return d->References.size(); }
-const RefVector& BamReader::GetReferenceData(void) const { return d->References; }
-int BamReader::GetReferenceID(const string& refName) const { return d->GetReferenceID(refName); }
-const std::string BamReader::GetFilename(void) const { return d->Filename; }
-
-// index operations
-bool BamReader::CreateIndex(bool useStandardIndex) { return d->CreateIndex(useStandardIndex); }
-
-// -----------------------------------------------------
-// BamReaderPrivate implementation
-// -----------------------------------------------------
-
-// constructor
-BamReader::BamReaderPrivate::BamReaderPrivate(BamReader* parent)
-    : NewIndex(0)
-    , IsIndexLoaded(false)
-    , AlignmentsBeginOffset(0)
-    , IsLeftBoundSpecified(false)
-    , IsRightBoundSpecified(false)
-    , IsRegionSpecified(false)
-    , CurrentRefID(0)
-    , CurrentLeft(0)
-    , Parent(parent)
-    , DNA_LOOKUP("=ACMGRSVTWYHKDBN")
-    , CIGAR_LOOKUP("MIDNSHP")
-{ 
-    IsBigEndian = SystemIsBigEndian();
-}
-
-// destructor
-BamReader::BamReaderPrivate::~BamReaderPrivate(void) {
-    Close();
-}
-
-bool BamReader::BamReaderPrivate::BuildCharData(BamAlignment& bAlignment) {
-  
-    // calculate character lengths/offsets
-    const unsigned int dataLength      = bAlignment.SupportData.BlockLength - BAM_CORE_SIZE;
-    const unsigned int seqDataOffset   = bAlignment.SupportData.QueryNameLength + (bAlignment.SupportData.NumCigarOperations * 4);
-    const unsigned int qualDataOffset  = seqDataOffset + (bAlignment.SupportData.QuerySequenceLength+1)/2;
-    const unsigned int tagDataOffset   = qualDataOffset + bAlignment.SupportData.QuerySequenceLength;
-    const unsigned int tagDataLength   = dataLength - tagDataOffset;
-      
-    // set up char buffers
-    const char*     allCharData = bAlignment.SupportData.AllCharData.data();
-    const char*     seqData     = ((const char*)allCharData) + seqDataOffset;
-    const char*     qualData    = ((const char*)allCharData) + qualDataOffset;
-          char*     tagData     = ((char*)allCharData) + tagDataOffset;
-  
-    // store alignment name (relies on null char in name as terminator)
-    bAlignment.Name.assign((const char*)(allCharData));    
-
-    // save query sequence
-    bAlignment.QueryBases.clear();
-    bAlignment.QueryBases.reserve(bAlignment.SupportData.QuerySequenceLength);
-    for (unsigned int i = 0; i < bAlignment.SupportData.QuerySequenceLength; ++i) {
-        char singleBase = DNA_LOOKUP[ ( ( seqData[(i/2)] >> (4*(1-(i%2)))) & 0xf ) ];
-        bAlignment.QueryBases.append(1, singleBase);
-    }
-  
-    // save qualities, converting from numeric QV to 'FASTQ-style' ASCII character
-    bAlignment.Qualities.clear();
-    bAlignment.Qualities.reserve(bAlignment.SupportData.QuerySequenceLength);
-    for (unsigned int i = 0; i < bAlignment.SupportData.QuerySequenceLength; ++i) {
-        char singleQuality = (char)(qualData[i]+33);
-        bAlignment.Qualities.append(1, singleQuality);
-    }
-    
-    // if QueryBases is empty (and this is a allowed case)
-    if ( bAlignment.QueryBases.empty() ) 
-        bAlignment.AlignedBases = bAlignment.QueryBases;
-    
-    // if QueryBases contains data, then build AlignedBases using CIGAR data
-    else {
-    
-        // resize AlignedBases
-        bAlignment.AlignedBases.clear();
-        bAlignment.AlignedBases.reserve(bAlignment.SupportData.QuerySequenceLength);
-      
-        // iterate over CigarOps
-        int k = 0;
-        vector<CigarOp>::const_iterator cigarIter = bAlignment.CigarData.begin();
-        vector<CigarOp>::const_iterator cigarEnd  = bAlignment.CigarData.end();
-        for ( ; cigarIter != cigarEnd; ++cigarIter ) {
-            
-            const CigarOp& op = (*cigarIter);
-            switch(op.Type) {
-              
-                case ('M') :
-                case ('I') :
-                    bAlignment.AlignedBases.append(bAlignment.QueryBases.substr(k, op.Length)); // for 'M', 'I' - write bases
-                    // fall through
-                
-                case ('S') :
-                    k += op.Length;                                     // for 'S' - soft clip, skip over query bases
-                    break;
-                    
-                case ('D') :
-                    bAlignment.AlignedBases.append(op.Length, '-');     // for 'D' - write gap character
-                    break;
-                    
-                case ('P') :
-                    bAlignment.AlignedBases.append( op.Length, '*' );   // for 'P' - write padding character
-                    break;
-                    
-                case ('N') :
-                    bAlignment.AlignedBases.append( op.Length, 'N' );  // for 'N' - write N's, skip bases in original query sequence
-                    break;
-                    
-                case ('H') :
-                    break;  // for 'H' - hard clip, do nothing to AlignedBases, move to next op
-                    
-                default:
-                    fprintf(stderr, "ERROR: Invalid Cigar op type\n"); // shouldn't get here
-                    exit(1);
-            }
-        }
-    }
- 
-    // -----------------------
-    // Added: 3-25-2010 DB
-    // Fixed: endian-correctness for tag data
-    // -----------------------
-    if ( IsBigEndian ) {
-        int i = 0;
-        while ( (unsigned int)i < tagDataLength ) {
-          
-            i += 2; // skip tag type (e.g. "RG", "NM", etc)
-            uint8_t type = toupper(tagData[i]);     // lower & upper case letters have same meaning 
-            ++i;                                    // skip value type
-    
-            switch (type) {
-                
-                case('A') :
-                case('C') : 
-                    ++i;
-                    break;
-
-                case('S') : 
-                    SwapEndian_16p(&tagData[i]); 
-                    i += sizeof(uint16_t);
-                    break;
-                    
-                case('F') :
-                case('I') : 
-                    SwapEndian_32p(&tagData[i]);
-                    i += sizeof(uint32_t);
-                    break;
-                
-                case('D') : 
-                    SwapEndian_64p(&tagData[i]);
-                    i += sizeof(uint64_t);
-                    break;
-                
-                case('H') :
-                case('Z') : 
-                    while (tagData[i]) { ++i; }
-                    ++i; // increment one more for null terminator
-                    break;
-                
-                default : 
-                    fprintf(stderr, "ERROR: Invalid tag value type\n"); // shouldn't get here
-                    exit(1);
-            }
-        }
-    }
-    
-    // store TagData
-    bAlignment.TagData.clear();
-    bAlignment.TagData.resize(tagDataLength);
-    memcpy((char*)bAlignment.TagData.data(), tagData, tagDataLength);
-    
-    // clear the core-only flag
-    bAlignment.SupportData.HasCoreOnly = false;
-    
-    // return success
-    return true;
-}
-
-// clear index data structure
-void BamReader::BamReaderPrivate::ClearIndex(void) {
-    delete NewIndex;
-    NewIndex = 0;
-    IsIndexLoaded = false;
-}
-
-// closes the BAM file
-void BamReader::BamReaderPrivate::Close(void) {
-    
-    // close BGZF file stream
-    mBGZF.Close();
-    
-    // clear out index data
-    ClearIndex();
-    
-    // clear out header data
-    HeaderText.clear();
-    
-    // clear out region flags
-    IsLeftBoundSpecified  = false;
-    IsRightBoundSpecified = false;
-    IsRegionSpecified     = false;
-}
-
-// creates index for BAM file, saves to file
-// default behavior is to create the BAM standard index (".bai")
-// set flag to false to create the BamTools-specific index (".bti")
-bool BamReader::BamReaderPrivate::CreateIndex(bool useStandardIndex) {
-
-    // clear out prior index data
-    ClearIndex();
-    
-    // create index based on type requested
-    if ( useStandardIndex ) 
-        NewIndex = new BamStandardIndex(&mBGZF, Parent, IsBigEndian);
-    // create BamTools 'custom' index
-    else
-        NewIndex = new BamToolsIndex(&mBGZF, Parent, IsBigEndian);
-    
-    // build new index
-    bool ok = true;
-    ok &= NewIndex->Build();
-    IsIndexLoaded = ok;
-    
-    // attempt to save index data to file
-    ok &= NewIndex->Write(Filename); 
-    
-    // return success/fail of both building & writing index
-    return ok;
-}
-
-// get next alignment (from specified region, if given)
-bool BamReader::BamReaderPrivate::GetNextAlignment(BamAlignment& bAlignment) {
-
-    // if valid alignment found, attempt to parse char data, and return success/failure
-    if ( GetNextAlignmentCore(bAlignment) )
-        return BuildCharData(bAlignment);
-    
-    // no valid alignment found
-    else
-        return false;
-}
-
-// retrieves next available alignment core data (returns success/fail)
-// ** DOES NOT parse any character data (read name, bases, qualities, tag data)
-//    these can be accessed, if necessary, from the supportData 
-// useful for operations requiring ONLY positional or other alignment-related information
-bool BamReader::BamReaderPrivate::GetNextAlignmentCore(BamAlignment& bAlignment) {
-
-    // if valid alignment available
-    if ( LoadNextAlignment(bAlignment) ) {
-
-        // set core-only flag
-        bAlignment.SupportData.HasCoreOnly = true;
-      
-        // if region not specified, return success
-        if ( !IsLeftBoundSpecified ) return true;
-
-        // determine region state (before, within, after)
-        BamReader::BamReaderPrivate::RegionState state = IsOverlap(bAlignment);
-      
-        // if alignment lies after region, return false
-        if ( state == AFTER_REGION ) return false;
-
-        while ( state != WITHIN_REGION ) {
-            // if no valid alignment available (likely EOF) return failure
-            if ( !LoadNextAlignment(bAlignment) ) return false;
-            // if alignment lies after region, return false (no available read within region)
-            state = IsOverlap(bAlignment);
-            if ( state == AFTER_REGION ) return false;
-        }
-
-        // return success (alignment found that overlaps region)
-        return true;
-    }
-
-    // no valid alignment
-    else
-        return false;
-}
-
-// returns RefID for given RefName (returns References.size() if not found)
-int BamReader::BamReaderPrivate::GetReferenceID(const string& refName) const {
-
-    // retrieve names from reference data
-    vector<string> refNames;
-    RefVector::const_iterator refIter = References.begin();
-    RefVector::const_iterator refEnd  = References.end();
-    for ( ; refIter != refEnd; ++refIter) 
-        refNames.push_back( (*refIter).RefName );
-
-    // return 'index-of' refName ( if not found, returns refNames.size() )
-    return distance(refNames.begin(), find(refNames.begin(), refNames.end(), refName));
-}
-
-// returns region state - whether alignment ends before, overlaps, or starts after currently specified region
-// this *internal* method should ONLY called when (at least) IsLeftBoundSpecified == true
-BamReader::BamReaderPrivate::RegionState BamReader::BamReaderPrivate::IsOverlap(BamAlignment& bAlignment) {
-    
-    // --------------------------------------------------
-    // check alignment start against right bound cutoff
-    
-    // if full region of interest was given
-    if ( IsRightBoundSpecified ) {
-      
-        // read starts on right bound reference, but AFTER right bound position
-        if ( bAlignment.RefID == Region.RightRefID && bAlignment.Position > Region.RightPosition )
-            return AFTER_REGION;
-      
-        // if read starts on reference AFTER right bound, return false
-        if ( bAlignment.RefID > Region.RightRefID ) 
-            return AFTER_REGION;
-    }
-  
-    // --------------------------------------------------------
-    // no right bound given OR read starts before right bound
-    // so, check if it overlaps left bound 
-  
-    // if read starts on left bound reference AND after left boundary, return success
-    if ( bAlignment.RefID == Region.LeftRefID && bAlignment.Position >= Region.LeftPosition)
-        return WITHIN_REGION;
-  
-    // if read is on any reference sequence before left bound, return false
-    if ( bAlignment.RefID < Region.LeftRefID )
-        return BEFORE_REGION;
-
-    // --------------------------------------------------------
-    // read is on left bound reference, but starts before left bound position
-
-    // if it overlaps, return WITHIN_REGION
-    if ( bAlignment.GetEndPosition() >= Region.LeftPosition )
-        return WITHIN_REGION;
-    // else begins before left bound position
-    else
-        return BEFORE_REGION;
-}
-
-// jumps to specified region(refID, leftBound) in BAM file, returns success/fail
-bool BamReader::BamReaderPrivate::Jump(int refID, int position) {
-
-    // -----------------------------------------------------------------------
-    // check for existing index 
-    if ( !IsIndexLoaded || NewIndex == 0 ) return false; 
-    // see if reference has alignments
-    if ( !NewIndex->HasAlignments(refID) ) return false; 
-    // make sure position is valid
-    if ( position > References.at(refID).RefLength ) return false;
-    
-    // determine possible offsets
-    vector<int64_t> offsets;
-    if ( !NewIndex->GetOffsets(Region, IsRightBoundSpecified, offsets) ) {
-        fprintf(stderr, "ERROR: Could not jump: unable to calculate offset for specified region.\n");
-        return false;
-    }
-      
-    // iterate through offsets
-    BamAlignment bAlignment;
-    bool result = true;
-    for ( vector<int64_t>::const_iterator o = offsets.begin(); o != offsets.end(); ++o) {
-        
-        // attempt seek & load first available alignment
-        result &= mBGZF.Seek(*o);
-        LoadNextAlignment(bAlignment);
-        
-        // if this alignment corresponds to desired position
-        // return success of seeking back to 'current offset'
-        if ( (bAlignment.RefID == refID && bAlignment.Position + bAlignment.Length > position) || (bAlignment.RefID > refID) ) {
-            if ( o != offsets.begin() ) --o;
-            return mBGZF.Seek(*o);
-        }
-    }
-    
-    return result;
-}
-
-// load BAM header data
-void BamReader::BamReaderPrivate::LoadHeaderData(void) {
-
-    // check to see if proper BAM header
-    char buffer[4];
-    if (mBGZF.Read(buffer, 4) != 4) {
-        fprintf(stderr, "Could not read header type\n");
-        exit(1);
-    }
-
-    if (strncmp(buffer, "BAM\001", 4)) {
-        fprintf(stderr, "wrong header type!\n");
-        exit(1);
-    }
-
-    // get BAM header text length
-    mBGZF.Read(buffer, 4);
-    unsigned int headerTextLength = BgzfData::UnpackUnsignedInt(buffer);
-    if ( IsBigEndian ) SwapEndian_32(headerTextLength); 
-    
-    // get BAM header text
-    char* headerText = (char*)calloc(headerTextLength + 1, 1);
-    mBGZF.Read(headerText, headerTextLength);
-    HeaderText = (string)((const char*)headerText);
-
-    // clean up calloc-ed temp variable
-    free(headerText);
-}
-
-// load existing index data from BAM index file (".bti" OR ".bai"), return success/fail
-bool BamReader::BamReaderPrivate::LoadIndex(const bool lookForIndex, const bool preferStandardIndex) {
-
-    // clear out any existing index data
-    ClearIndex();
-
-    // if no index filename provided, so we need to look for available index files
-    if ( IndexFilename.empty() ) {
-      
-        // attempt to load BamIndex based on current Filename provided & preferStandardIndex flag
-        const BamIndex::PreferredIndexType type = (preferStandardIndex ? BamIndex::STANDARD : BamIndex::BAMTOOLS);
-        NewIndex = BamIndex::FromBamFilename(Filename, &mBGZF, Parent, IsBigEndian, type);
-        
-        // if null, return failure
-        if ( NewIndex == 0 ) return false;
-        
-        // generate proper IndexFilename based on type of index created
-        IndexFilename = Filename + NewIndex->Extension();
-    }
-    
-    else {
-<<<<<<< HEAD
-        fprintf(stderr, "ERROR: Unknown index file extension.\n");
-        return false;
-=======
-        // attempt to load BamIndex based on IndexFilename provided by client
-        NewIndex = BamIndex::FromIndexFilename(IndexFilename, &mBGZF, Parent, IsBigEndian);
-        
-        // if null, return failure
-        if ( NewIndex == 0 ) return false; 
->>>>>>> 1d03f81d
-    }
-    
-    // an index file was found
-    // return success of loading the index data from file
-    IsIndexLoaded = NewIndex->Load(IndexFilename);
-    return IsIndexLoaded;
-}
-
-// populates BamAlignment with alignment data under file pointer, returns success/fail
-bool BamReader::BamReaderPrivate::LoadNextAlignment(BamAlignment& bAlignment) {
-
-    // read in the 'block length' value, make sure it's not zero
-    char buffer[4];
-    mBGZF.Read(buffer, 4);
-    bAlignment.SupportData.BlockLength = BgzfData::UnpackUnsignedInt(buffer);
-    if ( IsBigEndian ) { SwapEndian_32(bAlignment.SupportData.BlockLength); }
-    if ( bAlignment.SupportData.BlockLength == 0 ) return false;
-
-    // read in core alignment data, make sure the right size of data was read
-    char x[BAM_CORE_SIZE];
-    if ( mBGZF.Read(x, BAM_CORE_SIZE) != BAM_CORE_SIZE ) return false; 
-
-    if ( IsBigEndian ) {
-        for ( int i = 0; i < BAM_CORE_SIZE; i+=sizeof(uint32_t) ) 
-            SwapEndian_32p(&x[i]); 
-    }
-    
-    // set BamAlignment 'core' and 'support' data
-    bAlignment.RefID    = BgzfData::UnpackSignedInt(&x[0]);  
-    bAlignment.Position = BgzfData::UnpackSignedInt(&x[4]);
-    
-    unsigned int tempValue = BgzfData::UnpackUnsignedInt(&x[8]);
-    bAlignment.Bin        = tempValue >> 16;
-    bAlignment.MapQuality = tempValue >> 8 & 0xff;
-    bAlignment.SupportData.QueryNameLength = tempValue & 0xff;
-
-    tempValue = BgzfData::UnpackUnsignedInt(&x[12]);
-    bAlignment.AlignmentFlag = tempValue >> 16;
-    bAlignment.SupportData.NumCigarOperations = tempValue & 0xffff;
-
-    bAlignment.SupportData.QuerySequenceLength = BgzfData::UnpackUnsignedInt(&x[16]);
-    bAlignment.MateRefID    = BgzfData::UnpackSignedInt(&x[20]);
-    bAlignment.MatePosition = BgzfData::UnpackSignedInt(&x[24]);
-    bAlignment.InsertSize   = BgzfData::UnpackSignedInt(&x[28]);
-    
-    // set BamAlignment length
-    bAlignment.Length = bAlignment.SupportData.QuerySequenceLength;
-    
-    // read in character data - make sure proper data size was read
-    bool readCharDataOK = false;
-    const unsigned int dataLength = bAlignment.SupportData.BlockLength - BAM_CORE_SIZE;
-    char* allCharData = (char*)calloc(sizeof(char), dataLength);
-    
-    if ( mBGZF.Read(allCharData, dataLength) == (signed int)dataLength) { 
-      
-        // store 'allCharData' in supportData structure
-        bAlignment.SupportData.AllCharData.assign((const char*)allCharData, dataLength);
-        
-        // set success flag
-        readCharDataOK = true;
-        
-        // save CIGAR ops 
-        // need to calculate this here so that  BamAlignment::GetEndPosition() performs correctly, 
-        // even when BamReader::GetNextAlignmentCore() is called 
-        const unsigned int cigarDataOffset = bAlignment.SupportData.QueryNameLength;
-        uint32_t* cigarData = (uint32_t*)(allCharData + cigarDataOffset);
-        CigarOp op;
-        bAlignment.CigarData.clear();
-        bAlignment.CigarData.reserve(bAlignment.SupportData.NumCigarOperations);
-        for (unsigned int i = 0; i < bAlignment.SupportData.NumCigarOperations; ++i) {
-
-            // swap if necessary
-            if ( IsBigEndian ) SwapEndian_32(cigarData[i]);
-          
-            // build CigarOp structure
-            op.Length = (cigarData[i] >> BAM_CIGAR_SHIFT);
-            op.Type   = CIGAR_LOOKUP[ (cigarData[i] & BAM_CIGAR_MASK) ];
-
-            // save CigarOp
-            bAlignment.CigarData.push_back(op);
-        }
-    }
-
-    free(allCharData);
-    return readCharDataOK;
-}
-
-// loads reference data from BAM file
-void BamReader::BamReaderPrivate::LoadReferenceData(void) {
-
-    // get number of reference sequences
-    char buffer[4];
-    mBGZF.Read(buffer, 4);
-    unsigned int numberRefSeqs = BgzfData::UnpackUnsignedInt(buffer);
-    if ( IsBigEndian ) SwapEndian_32(numberRefSeqs);
-    if ( numberRefSeqs == 0 ) return;
-    References.reserve((int)numberRefSeqs);
-
-    // iterate over all references in header
-    for (unsigned int i = 0; i != numberRefSeqs; ++i) {
-
-        // get length of reference name
-        mBGZF.Read(buffer, 4);
-        unsigned int refNameLength = BgzfData::UnpackUnsignedInt(buffer);
-        if ( IsBigEndian ) SwapEndian_32(refNameLength);
-        char* refName = (char*)calloc(refNameLength, 1);
-
-        // get reference name and reference sequence length
-        mBGZF.Read(refName, refNameLength);
-        mBGZF.Read(buffer, 4);
-        int refLength = BgzfData::UnpackSignedInt(buffer);
-        if ( IsBigEndian ) SwapEndian_32(refLength); 
-
-        // store data for reference
-        RefData aReference;
-        aReference.RefName   = (string)((const char*)refName);
-        aReference.RefLength = refLength;
-        References.push_back(aReference);
-
-        // clean up calloc-ed temp variable
-        free(refName);
-    }
-}
-
-// opens BAM file (and index)
-bool BamReader::BamReaderPrivate::Open(const string& filename, const string& indexFilename, const bool lookForIndex, const bool preferStandardIndex) {
-
-    // store filenames
-    Filename = filename;
-    IndexFilename = indexFilename;
-
-    // open the BGZF file for reading, return false on failure
-    if ( !mBGZF.Open(filename, "rb") ) return false; 
-    
-    // retrieve header text & reference data
-    LoadHeaderData();
-    LoadReferenceData();
-
-    // store file offset of first alignment
-    AlignmentsBeginOffset = mBGZF.Tell();
-
-    // if no index filename provided 
-    if ( IndexFilename.empty() ) {
-     
-        // client did not specify that index SHOULD be found
-        // useful for cases where sequential access is all that is required
-        if ( !lookForIndex ) return true; 
-          
-        // otherwise, look for index file, return success/fail
-        return LoadIndex(lookForIndex, preferStandardIndex) ;
-    }
-    
-    // client supplied an index filename
-    // attempt to load index data, return success/fail
-    return LoadIndex(lookForIndex, preferStandardIndex);    
-}
-
-// returns BAM file pointer to beginning of alignment data
-bool BamReader::BamReaderPrivate::Rewind(void) {
-   
-    // rewind to first alignment
-    if ( !mBGZF.Seek(AlignmentsBeginOffset) ) return false;
-  
-    // retrieve first alignment data
-    BamAlignment al;
-    if ( !LoadNextAlignment(al) ) return false;
-      
-    // reset default region info using first alignment in file
-    Region.LeftRefID      = al.RefID;
-    Region.LeftPosition   = al.Position;
-    Region.RightRefID     = -1;
-    Region.RightPosition  = -1;
-    IsLeftBoundSpecified  = false;
-    IsRightBoundSpecified = false; 
-
-    // rewind back to before first alignment
-    // return success/fail of seek
-    return mBGZF.Seek(AlignmentsBeginOffset);
-}
-
-// sets a region of interest (with left & right bound reference/position)
-// attempts a Jump() to left bound as well
-// returns success/failure of Jump()
-bool BamReader::BamReaderPrivate::SetRegion(const BamRegion& region) {
-    
-    // save region of interest
-    Region = region;
-    
-    // set flags
-    if ( region.LeftRefID  >= 0 && region.LeftPosition  >= 0 ) IsLeftBoundSpecified  = true;
-    if ( region.RightRefID >= 0 && region.RightPosition >= 0 ) IsRightBoundSpecified = true;
-    
-    // attempt jump to beginning of region, return success/fail of Jump()
-    return Jump( Region.LeftRefID, Region.LeftPosition );
-}
+// ***************************************************************************
+// BamReader.cpp (c) 2009 Derek Barnett, Michael Str�mberg
+// Marth Lab, Department of Biology, Boston College
+// All rights reserved.
+// ---------------------------------------------------------------------------
+// Last modified: 7 September 2010 (DB)
+// ---------------------------------------------------------------------------
+// Uses BGZF routines were adapted from the bgzf.c code developed at the Broad
+// Institute.
+// ---------------------------------------------------------------------------
+// Provides the basic functionality for reading BAM files
+// ***************************************************************************
+
+// C++ includes
+#include <algorithm>
+#include <iterator>
+#include <string>
+#include <vector>
+#include <iostream>
+
+// BamTools includes
+#include "BGZF.h"
+#include "BamReader.h"
+#include "BamIndex.h"
+using namespace BamTools;
+using namespace std;
+
+struct BamReader::BamReaderPrivate {
+
+    // -------------------------------
+    // structs, enums, typedefs
+    // -------------------------------
+    enum RegionState { BEFORE_REGION = 0
+                     , WITHIN_REGION
+                     , AFTER_REGION
+                     };
+
+    // -------------------------------
+    // data members
+    // -------------------------------
+
+    // general file data
+    BgzfData  mBGZF;
+    string    HeaderText;
+    //BamIndex  Index;
+    BamIndex* NewIndex;
+    RefVector References;
+    bool      IsIndexLoaded;
+    int64_t   AlignmentsBeginOffset;
+    string    Filename;
+    string    IndexFilename;
+    
+    // system data
+    bool IsBigEndian;
+
+    // user-specified region values
+    BamRegion Region;
+    bool IsLeftBoundSpecified;
+    bool IsRightBoundSpecified;
+    
+    bool IsRegionSpecified;
+    int  CurrentRefID;
+    int  CurrentLeft;
+
+    // parent BamReader
+    BamReader* Parent;
+    
+    // BAM character constants
+    const char* DNA_LOOKUP;
+    const char* CIGAR_LOOKUP;
+
+    // -------------------------------
+    // constructor & destructor
+    // -------------------------------
+    BamReaderPrivate(BamReader* parent);
+    ~BamReaderPrivate(void);
+
+    // -------------------------------
+    // "public" interface
+    // -------------------------------
+
+    // file operations
+    void Close(void);
+    bool Jump(int refID, int position);
+    bool Open(const std::string& filename, 
+              const std::string& indexFilename, 
+              const bool lookForIndex, 
+              const bool preferStandardIndex);
+    bool Rewind(void);
+    bool SetRegion(const BamRegion& region);
+
+    // access alignment data
+    bool GetNextAlignment(BamAlignment& bAlignment);
+    bool GetNextAlignmentCore(BamAlignment& bAlignment);
+
+    // access auxiliary data
+    int GetReferenceID(const string& refName) const;
+
+    // index operations
+    bool CreateIndex(bool useStandardIndex);
+
+    // -------------------------------
+    // internal methods
+    // -------------------------------
+
+    // *** reading alignments and auxiliary data *** //
+
+    // fills out character data for BamAlignment data
+    bool BuildCharData(BamAlignment& bAlignment);
+    // checks to see if alignment overlaps current region
+    RegionState IsOverlap(BamAlignment& bAlignment);
+    // retrieves header text from BAM file
+    void LoadHeaderData(void);
+    // retrieves BAM alignment under file pointer
+    bool LoadNextAlignment(BamAlignment& bAlignment);
+    // builds reference data structure from BAM file
+    void LoadReferenceData(void);
+
+    // *** index file handling *** //
+
+    // clear out inernal index data structure
+    void ClearIndex(void);
+    // loads index from BAM index file
+    bool LoadIndex(const bool lookForIndex, const bool preferStandardIndex);
+};
+
+// -----------------------------------------------------
+// BamReader implementation (wrapper around BRPrivate)
+// -----------------------------------------------------
+// constructor
+BamReader::BamReader(void) {
+    d = new BamReaderPrivate(this);
+}
+
+// destructor
+BamReader::~BamReader(void) {
+    delete d;
+    d = 0;
+}
+
+// file operations
+void BamReader::Close(void) { d->Close(); }
+bool BamReader::IsIndexLoaded(void) const { return d->IsIndexLoaded; }
+bool BamReader::IsOpen(void) const { return d->mBGZF.IsOpen; }
+bool BamReader::Jump(int refID, int position) 
+{ 
+    d->Region.LeftRefID = refID;
+    d->Region.LeftPosition = position;
+    d->IsLeftBoundSpecified = true;
+    d->IsRightBoundSpecified = false;
+    return d->Jump(refID, position); 
+}
+bool BamReader::Open(const std::string& filename, 
+                     const std::string& indexFilename, 
+                     const bool lookForIndex, 
+                     const bool preferStandardIndex) 
+{ 
+    return d->Open(filename, indexFilename, lookForIndex, preferStandardIndex); 
+}
+bool BamReader::Rewind(void) { return d->Rewind(); }
+bool BamReader::SetRegion(const BamRegion& region) { return d->SetRegion(region); }
+bool BamReader::SetRegion(const int& leftRefID, const int& leftBound, const int& rightRefID, const int& rightBound) {
+    return d->SetRegion( BamRegion(leftRefID, leftBound, rightRefID, rightBound) );
+}
+
+// access alignment data
+bool BamReader::GetNextAlignment(BamAlignment& bAlignment) { return d->GetNextAlignment(bAlignment); }
+bool BamReader::GetNextAlignmentCore(BamAlignment& bAlignment) { return d->GetNextAlignmentCore(bAlignment); }
+
+// access auxiliary data
+const string BamReader::GetHeaderText(void) const { return d->HeaderText; }
+int BamReader::GetReferenceCount(void) const { return d->References.size(); }
+const RefVector& BamReader::GetReferenceData(void) const { return d->References; }
+int BamReader::GetReferenceID(const string& refName) const { return d->GetReferenceID(refName); }
+const std::string BamReader::GetFilename(void) const { return d->Filename; }
+
+// index operations
+bool BamReader::CreateIndex(bool useStandardIndex) { return d->CreateIndex(useStandardIndex); }
+
+// -----------------------------------------------------
+// BamReaderPrivate implementation
+// -----------------------------------------------------
+
+// constructor
+BamReader::BamReaderPrivate::BamReaderPrivate(BamReader* parent)
+    : NewIndex(0)
+    , IsIndexLoaded(false)
+    , AlignmentsBeginOffset(0)
+    , IsLeftBoundSpecified(false)
+    , IsRightBoundSpecified(false)
+    , IsRegionSpecified(false)
+    , CurrentRefID(0)
+    , CurrentLeft(0)
+    , Parent(parent)
+    , DNA_LOOKUP("=ACMGRSVTWYHKDBN")
+    , CIGAR_LOOKUP("MIDNSHP")
+{ 
+    IsBigEndian = SystemIsBigEndian();
+}
+
+// destructor
+BamReader::BamReaderPrivate::~BamReaderPrivate(void) {
+    Close();
+}
+
+bool BamReader::BamReaderPrivate::BuildCharData(BamAlignment& bAlignment) {
+  
+    // calculate character lengths/offsets
+    const unsigned int dataLength      = bAlignment.SupportData.BlockLength - BAM_CORE_SIZE;
+    const unsigned int seqDataOffset   = bAlignment.SupportData.QueryNameLength + (bAlignment.SupportData.NumCigarOperations * 4);
+    const unsigned int qualDataOffset  = seqDataOffset + (bAlignment.SupportData.QuerySequenceLength+1)/2;
+    const unsigned int tagDataOffset   = qualDataOffset + bAlignment.SupportData.QuerySequenceLength;
+    const unsigned int tagDataLength   = dataLength - tagDataOffset;
+      
+    // set up char buffers
+    const char*     allCharData = bAlignment.SupportData.AllCharData.data();
+    const char*     seqData     = ((const char*)allCharData) + seqDataOffset;
+    const char*     qualData    = ((const char*)allCharData) + qualDataOffset;
+          char*     tagData     = ((char*)allCharData) + tagDataOffset;
+  
+    // store alignment name (relies on null char in name as terminator)
+    bAlignment.Name.assign((const char*)(allCharData));    
+
+    // save query sequence
+    bAlignment.QueryBases.clear();
+    bAlignment.QueryBases.reserve(bAlignment.SupportData.QuerySequenceLength);
+    for (unsigned int i = 0; i < bAlignment.SupportData.QuerySequenceLength; ++i) {
+        char singleBase = DNA_LOOKUP[ ( ( seqData[(i/2)] >> (4*(1-(i%2)))) & 0xf ) ];
+        bAlignment.QueryBases.append(1, singleBase);
+    }
+  
+    // save qualities, converting from numeric QV to 'FASTQ-style' ASCII character
+    bAlignment.Qualities.clear();
+    bAlignment.Qualities.reserve(bAlignment.SupportData.QuerySequenceLength);
+    for (unsigned int i = 0; i < bAlignment.SupportData.QuerySequenceLength; ++i) {
+        char singleQuality = (char)(qualData[i]+33);
+        bAlignment.Qualities.append(1, singleQuality);
+    }
+    
+    // if QueryBases is empty (and this is a allowed case)
+    if ( bAlignment.QueryBases.empty() ) 
+        bAlignment.AlignedBases = bAlignment.QueryBases;
+    
+    // if QueryBases contains data, then build AlignedBases using CIGAR data
+    else {
+    
+        // resize AlignedBases
+        bAlignment.AlignedBases.clear();
+        bAlignment.AlignedBases.reserve(bAlignment.SupportData.QuerySequenceLength);
+      
+        // iterate over CigarOps
+        int k = 0;
+        vector<CigarOp>::const_iterator cigarIter = bAlignment.CigarData.begin();
+        vector<CigarOp>::const_iterator cigarEnd  = bAlignment.CigarData.end();
+        for ( ; cigarIter != cigarEnd; ++cigarIter ) {
+            
+            const CigarOp& op = (*cigarIter);
+            switch(op.Type) {
+              
+                case ('M') :
+                case ('I') :
+                    bAlignment.AlignedBases.append(bAlignment.QueryBases.substr(k, op.Length)); // for 'M', 'I' - write bases
+                    // fall through
+                
+                case ('S') :
+                    k += op.Length;                                     // for 'S' - soft clip, skip over query bases
+                    break;
+                    
+                case ('D') :
+                    bAlignment.AlignedBases.append(op.Length, '-');     // for 'D' - write gap character
+                    break;
+                    
+                case ('P') :
+                    bAlignment.AlignedBases.append( op.Length, '*' );   // for 'P' - write padding character
+                    break;
+                    
+                case ('N') :
+                    bAlignment.AlignedBases.append( op.Length, 'N' );  // for 'N' - write N's, skip bases in original query sequence
+                    break;
+                    
+                case ('H') :
+                    break;  // for 'H' - hard clip, do nothing to AlignedBases, move to next op
+                    
+                default:
+                    fprintf(stderr, "ERROR: Invalid Cigar op type\n"); // shouldn't get here
+                    exit(1);
+            }
+        }
+    }
+ 
+    // -----------------------
+    // Added: 3-25-2010 DB
+    // Fixed: endian-correctness for tag data
+    // -----------------------
+    if ( IsBigEndian ) {
+        int i = 0;
+        while ( (unsigned int)i < tagDataLength ) {
+          
+            i += 2; // skip tag type (e.g. "RG", "NM", etc)
+            uint8_t type = toupper(tagData[i]);     // lower & upper case letters have same meaning 
+            ++i;                                    // skip value type
+    
+            switch (type) {
+                
+                case('A') :
+                case('C') : 
+                    ++i;
+                    break;
+
+                case('S') : 
+                    SwapEndian_16p(&tagData[i]); 
+                    i += sizeof(uint16_t);
+                    break;
+                    
+                case('F') :
+                case('I') : 
+                    SwapEndian_32p(&tagData[i]);
+                    i += sizeof(uint32_t);
+                    break;
+                
+                case('D') : 
+                    SwapEndian_64p(&tagData[i]);
+                    i += sizeof(uint64_t);
+                    break;
+                
+                case('H') :
+                case('Z') : 
+                    while (tagData[i]) { ++i; }
+                    ++i; // increment one more for null terminator
+                    break;
+                
+                default : 
+                    fprintf(stderr, "ERROR: Invalid tag value type\n"); // shouldn't get here
+                    exit(1);
+            }
+        }
+    }
+    
+    // store TagData
+    bAlignment.TagData.clear();
+    bAlignment.TagData.resize(tagDataLength);
+    memcpy((char*)bAlignment.TagData.data(), tagData, tagDataLength);
+    
+    // clear the core-only flag
+    bAlignment.SupportData.HasCoreOnly = false;
+    
+    // return success
+    return true;
+}
+
+// clear index data structure
+void BamReader::BamReaderPrivate::ClearIndex(void) {
+    delete NewIndex;
+    NewIndex = 0;
+    IsIndexLoaded = false;
+}
+
+// closes the BAM file
+void BamReader::BamReaderPrivate::Close(void) {
+    
+    // close BGZF file stream
+    mBGZF.Close();
+    
+    // clear out index data
+    ClearIndex();
+    
+    // clear out header data
+    HeaderText.clear();
+    
+    // clear out region flags
+    IsLeftBoundSpecified  = false;
+    IsRightBoundSpecified = false;
+    IsRegionSpecified     = false;
+}
+
+// creates index for BAM file, saves to file
+// default behavior is to create the BAM standard index (".bai")
+// set flag to false to create the BamTools-specific index (".bti")
+bool BamReader::BamReaderPrivate::CreateIndex(bool useStandardIndex) {
+
+    // clear out prior index data
+    ClearIndex();
+    
+    // create index based on type requested
+    if ( useStandardIndex ) 
+        NewIndex = new BamStandardIndex(&mBGZF, Parent, IsBigEndian);
+    // create BamTools 'custom' index
+    else
+        NewIndex = new BamToolsIndex(&mBGZF, Parent, IsBigEndian);
+    
+    // build new index
+    bool ok = true;
+    ok &= NewIndex->Build();
+    IsIndexLoaded = ok;
+    
+    // attempt to save index data to file
+    ok &= NewIndex->Write(Filename); 
+    
+    // return success/fail of both building & writing index
+    return ok;
+}
+
+// get next alignment (from specified region, if given)
+bool BamReader::BamReaderPrivate::GetNextAlignment(BamAlignment& bAlignment) {
+
+    // if valid alignment found, attempt to parse char data, and return success/failure
+    if ( GetNextAlignmentCore(bAlignment) )
+        return BuildCharData(bAlignment);
+    
+    // no valid alignment found
+    else
+        return false;
+}
+
+// retrieves next available alignment core data (returns success/fail)
+// ** DOES NOT parse any character data (read name, bases, qualities, tag data)
+//    these can be accessed, if necessary, from the supportData 
+// useful for operations requiring ONLY positional or other alignment-related information
+bool BamReader::BamReaderPrivate::GetNextAlignmentCore(BamAlignment& bAlignment) {
+
+    // if valid alignment available
+    if ( LoadNextAlignment(bAlignment) ) {
+
+        // set core-only flag
+        bAlignment.SupportData.HasCoreOnly = true;
+      
+        // if region not specified, return success
+        if ( !IsLeftBoundSpecified ) return true;
+
+        // determine region state (before, within, after)
+        BamReader::BamReaderPrivate::RegionState state = IsOverlap(bAlignment);
+      
+        // if alignment lies after region, return false
+        if ( state == AFTER_REGION ) return false;
+
+        while ( state != WITHIN_REGION ) {
+            // if no valid alignment available (likely EOF) return failure
+            if ( !LoadNextAlignment(bAlignment) ) return false;
+            // if alignment lies after region, return false (no available read within region)
+            state = IsOverlap(bAlignment);
+            if ( state == AFTER_REGION ) return false;
+        }
+
+        // return success (alignment found that overlaps region)
+        return true;
+    }
+
+    // no valid alignment
+    else
+        return false;
+}
+
+// returns RefID for given RefName (returns References.size() if not found)
+int BamReader::BamReaderPrivate::GetReferenceID(const string& refName) const {
+
+    // retrieve names from reference data
+    vector<string> refNames;
+    RefVector::const_iterator refIter = References.begin();
+    RefVector::const_iterator refEnd  = References.end();
+    for ( ; refIter != refEnd; ++refIter) 
+        refNames.push_back( (*refIter).RefName );
+
+    // return 'index-of' refName ( if not found, returns refNames.size() )
+    return distance(refNames.begin(), find(refNames.begin(), refNames.end(), refName));
+}
+
+// returns region state - whether alignment ends before, overlaps, or starts after currently specified region
+// this *internal* method should ONLY called when (at least) IsLeftBoundSpecified == true
+BamReader::BamReaderPrivate::RegionState BamReader::BamReaderPrivate::IsOverlap(BamAlignment& bAlignment) {
+    
+    // --------------------------------------------------
+    // check alignment start against right bound cutoff
+    
+    // if full region of interest was given
+    if ( IsRightBoundSpecified ) {
+      
+        // read starts on right bound reference, but AFTER right bound position
+        if ( bAlignment.RefID == Region.RightRefID && bAlignment.Position > Region.RightPosition )
+            return AFTER_REGION;
+      
+        // if read starts on reference AFTER right bound, return false
+        if ( bAlignment.RefID > Region.RightRefID ) 
+            return AFTER_REGION;
+    }
+  
+    // --------------------------------------------------------
+    // no right bound given OR read starts before right bound
+    // so, check if it overlaps left bound 
+  
+    // if read starts on left bound reference AND after left boundary, return success
+    if ( bAlignment.RefID == Region.LeftRefID && bAlignment.Position >= Region.LeftPosition)
+        return WITHIN_REGION;
+  
+    // if read is on any reference sequence before left bound, return false
+    if ( bAlignment.RefID < Region.LeftRefID )
+        return BEFORE_REGION;
+
+    // --------------------------------------------------------
+    // read is on left bound reference, but starts before left bound position
+
+    // if it overlaps, return WITHIN_REGION
+    if ( bAlignment.GetEndPosition() >= Region.LeftPosition )
+        return WITHIN_REGION;
+    // else begins before left bound position
+    else
+        return BEFORE_REGION;
+}
+
+// jumps to specified region(refID, leftBound) in BAM file, returns success/fail
+bool BamReader::BamReaderPrivate::Jump(int refID, int position) {
+
+    // -----------------------------------------------------------------------
+    // check for existing index 
+    if ( !IsIndexLoaded || NewIndex == 0 ) return false; 
+    // see if reference has alignments
+    if ( !NewIndex->HasAlignments(refID) ) return false; 
+    // make sure position is valid
+    if ( position > References.at(refID).RefLength ) return false;
+    
+    // determine possible offsets
+    vector<int64_t> offsets;
+    if ( !NewIndex->GetOffsets(Region, IsRightBoundSpecified, offsets) ) {
+        fprintf(stderr, "ERROR: Could not jump: unable to calculate offset for specified region.\n");
+        return false;
+    }
+      
+    // iterate through offsets
+    BamAlignment bAlignment;
+    bool result = true;
+    for ( vector<int64_t>::const_iterator o = offsets.begin(); o != offsets.end(); ++o) {
+        
+        // attempt seek & load first available alignment
+        result &= mBGZF.Seek(*o);
+        LoadNextAlignment(bAlignment);
+        
+        // if this alignment corresponds to desired position
+        // return success of seeking back to 'current offset'
+        if ( (bAlignment.RefID == refID && bAlignment.Position + bAlignment.Length > position) || (bAlignment.RefID > refID) ) {
+            if ( o != offsets.begin() ) --o;
+            return mBGZF.Seek(*o);
+        }
+    }
+    
+    return result;
+}
+
+// load BAM header data
+void BamReader::BamReaderPrivate::LoadHeaderData(void) {
+
+    // check to see if proper BAM header
+    char buffer[4];
+    if (mBGZF.Read(buffer, 4) != 4) {
+        fprintf(stderr, "Could not read header type\n");
+        exit(1);
+    }
+
+    if (strncmp(buffer, "BAM\001", 4)) {
+        fprintf(stderr, "wrong header type!\n");
+        exit(1);
+    }
+
+    // get BAM header text length
+    mBGZF.Read(buffer, 4);
+    unsigned int headerTextLength = BgzfData::UnpackUnsignedInt(buffer);
+    if ( IsBigEndian ) SwapEndian_32(headerTextLength); 
+    
+    // get BAM header text
+    char* headerText = (char*)calloc(headerTextLength + 1, 1);
+    mBGZF.Read(headerText, headerTextLength);
+    HeaderText = (string)((const char*)headerText);
+
+    // clean up calloc-ed temp variable
+    free(headerText);
+}
+
+// load existing index data from BAM index file (".bti" OR ".bai"), return success/fail
+bool BamReader::BamReaderPrivate::LoadIndex(const bool lookForIndex, const bool preferStandardIndex) {
+
+    // clear out any existing index data
+    ClearIndex();
+
+    // if no index filename provided, so we need to look for available index files
+    if ( IndexFilename.empty() ) {
+      
+        // attempt to load BamIndex based on current Filename provided & preferStandardIndex flag
+        const BamIndex::PreferredIndexType type = (preferStandardIndex ? BamIndex::STANDARD : BamIndex::BAMTOOLS);
+        NewIndex = BamIndex::FromBamFilename(Filename, &mBGZF, Parent, IsBigEndian, type);
+        
+        // if null, return failure
+        if ( NewIndex == 0 ) return false;
+        
+        // generate proper IndexFilename based on type of index created
+        IndexFilename = Filename + NewIndex->Extension();
+    }
+    
+    else {
+        // attempt to load BamIndex based on IndexFilename provided by client
+        NewIndex = BamIndex::FromIndexFilename(IndexFilename, &mBGZF, Parent, IsBigEndian);
+        
+        // if null, return failure
+        if ( NewIndex == 0 ) return false; 
+    }
+    
+    // an index file was found
+    // return success of loading the index data from file
+    IsIndexLoaded = NewIndex->Load(IndexFilename);
+    return IsIndexLoaded;
+}
+
+// populates BamAlignment with alignment data under file pointer, returns success/fail
+bool BamReader::BamReaderPrivate::LoadNextAlignment(BamAlignment& bAlignment) {
+
+    // read in the 'block length' value, make sure it's not zero
+    char buffer[4];
+    mBGZF.Read(buffer, 4);
+    bAlignment.SupportData.BlockLength = BgzfData::UnpackUnsignedInt(buffer);
+    if ( IsBigEndian ) { SwapEndian_32(bAlignment.SupportData.BlockLength); }
+    if ( bAlignment.SupportData.BlockLength == 0 ) return false;
+
+    // read in core alignment data, make sure the right size of data was read
+    char x[BAM_CORE_SIZE];
+    if ( mBGZF.Read(x, BAM_CORE_SIZE) != BAM_CORE_SIZE ) return false; 
+
+    if ( IsBigEndian ) {
+        for ( int i = 0; i < BAM_CORE_SIZE; i+=sizeof(uint32_t) ) 
+            SwapEndian_32p(&x[i]); 
+    }
+    
+    // set BamAlignment 'core' and 'support' data
+    bAlignment.RefID    = BgzfData::UnpackSignedInt(&x[0]);  
+    bAlignment.Position = BgzfData::UnpackSignedInt(&x[4]);
+    
+    unsigned int tempValue = BgzfData::UnpackUnsignedInt(&x[8]);
+    bAlignment.Bin        = tempValue >> 16;
+    bAlignment.MapQuality = tempValue >> 8 & 0xff;
+    bAlignment.SupportData.QueryNameLength = tempValue & 0xff;
+
+    tempValue = BgzfData::UnpackUnsignedInt(&x[12]);
+    bAlignment.AlignmentFlag = tempValue >> 16;
+    bAlignment.SupportData.NumCigarOperations = tempValue & 0xffff;
+
+    bAlignment.SupportData.QuerySequenceLength = BgzfData::UnpackUnsignedInt(&x[16]);
+    bAlignment.MateRefID    = BgzfData::UnpackSignedInt(&x[20]);
+    bAlignment.MatePosition = BgzfData::UnpackSignedInt(&x[24]);
+    bAlignment.InsertSize   = BgzfData::UnpackSignedInt(&x[28]);
+    
+    // set BamAlignment length
+    bAlignment.Length = bAlignment.SupportData.QuerySequenceLength;
+    
+    // read in character data - make sure proper data size was read
+    bool readCharDataOK = false;
+    const unsigned int dataLength = bAlignment.SupportData.BlockLength - BAM_CORE_SIZE;
+    char* allCharData = (char*)calloc(sizeof(char), dataLength);
+    
+    if ( mBGZF.Read(allCharData, dataLength) == (signed int)dataLength) { 
+      
+        // store 'allCharData' in supportData structure
+        bAlignment.SupportData.AllCharData.assign((const char*)allCharData, dataLength);
+        
+        // set success flag
+        readCharDataOK = true;
+        
+        // save CIGAR ops 
+        // need to calculate this here so that  BamAlignment::GetEndPosition() performs correctly, 
+        // even when BamReader::GetNextAlignmentCore() is called 
+        const unsigned int cigarDataOffset = bAlignment.SupportData.QueryNameLength;
+        uint32_t* cigarData = (uint32_t*)(allCharData + cigarDataOffset);
+        CigarOp op;
+        bAlignment.CigarData.clear();
+        bAlignment.CigarData.reserve(bAlignment.SupportData.NumCigarOperations);
+        for (unsigned int i = 0; i < bAlignment.SupportData.NumCigarOperations; ++i) {
+
+            // swap if necessary
+            if ( IsBigEndian ) SwapEndian_32(cigarData[i]);
+          
+            // build CigarOp structure
+            op.Length = (cigarData[i] >> BAM_CIGAR_SHIFT);
+            op.Type   = CIGAR_LOOKUP[ (cigarData[i] & BAM_CIGAR_MASK) ];
+
+            // save CigarOp
+            bAlignment.CigarData.push_back(op);
+        }
+    }
+
+    free(allCharData);
+    return readCharDataOK;
+}
+
+// loads reference data from BAM file
+void BamReader::BamReaderPrivate::LoadReferenceData(void) {
+
+    // get number of reference sequences
+    char buffer[4];
+    mBGZF.Read(buffer, 4);
+    unsigned int numberRefSeqs = BgzfData::UnpackUnsignedInt(buffer);
+    if ( IsBigEndian ) SwapEndian_32(numberRefSeqs);
+    if ( numberRefSeqs == 0 ) return;
+    References.reserve((int)numberRefSeqs);
+
+    // iterate over all references in header
+    for (unsigned int i = 0; i != numberRefSeqs; ++i) {
+
+        // get length of reference name
+        mBGZF.Read(buffer, 4);
+        unsigned int refNameLength = BgzfData::UnpackUnsignedInt(buffer);
+        if ( IsBigEndian ) SwapEndian_32(refNameLength);
+        char* refName = (char*)calloc(refNameLength, 1);
+
+        // get reference name and reference sequence length
+        mBGZF.Read(refName, refNameLength);
+        mBGZF.Read(buffer, 4);
+        int refLength = BgzfData::UnpackSignedInt(buffer);
+        if ( IsBigEndian ) SwapEndian_32(refLength); 
+
+        // store data for reference
+        RefData aReference;
+        aReference.RefName   = (string)((const char*)refName);
+        aReference.RefLength = refLength;
+        References.push_back(aReference);
+
+        // clean up calloc-ed temp variable
+        free(refName);
+    }
+}
+
+// opens BAM file (and index)
+bool BamReader::BamReaderPrivate::Open(const string& filename, const string& indexFilename, const bool lookForIndex, const bool preferStandardIndex) {
+
+    // store filenames
+    Filename = filename;
+    IndexFilename = indexFilename;
+
+    // open the BGZF file for reading, return false on failure
+    if ( !mBGZF.Open(filename, "rb") ) return false; 
+    
+    // retrieve header text & reference data
+    LoadHeaderData();
+    LoadReferenceData();
+
+    // store file offset of first alignment
+    AlignmentsBeginOffset = mBGZF.Tell();
+
+    // if no index filename provided 
+    if ( IndexFilename.empty() ) {
+     
+        // client did not specify that index SHOULD be found
+        // useful for cases where sequential access is all that is required
+        if ( !lookForIndex ) return true; 
+          
+        // otherwise, look for index file, return success/fail
+        return LoadIndex(lookForIndex, preferStandardIndex) ;
+    }
+    
+    // client supplied an index filename
+    // attempt to load index data, return success/fail
+    return LoadIndex(lookForIndex, preferStandardIndex);    
+}
+
+// returns BAM file pointer to beginning of alignment data
+bool BamReader::BamReaderPrivate::Rewind(void) {
+   
+    // rewind to first alignment
+    if ( !mBGZF.Seek(AlignmentsBeginOffset) ) return false;
+  
+    // retrieve first alignment data
+    BamAlignment al;
+    if ( !LoadNextAlignment(al) ) return false;
+      
+    // reset default region info using first alignment in file
+    Region.LeftRefID      = al.RefID;
+    Region.LeftPosition   = al.Position;
+    Region.RightRefID     = -1;
+    Region.RightPosition  = -1;
+    IsLeftBoundSpecified  = false;
+    IsRightBoundSpecified = false; 
+
+    // rewind back to before first alignment
+    // return success/fail of seek
+    return mBGZF.Seek(AlignmentsBeginOffset);
+}
+
+// sets a region of interest (with left & right bound reference/position)
+// attempts a Jump() to left bound as well
+// returns success/failure of Jump()
+bool BamReader::BamReaderPrivate::SetRegion(const BamRegion& region) {
+    
+    // save region of interest
+    Region = region;
+    
+    // set flags
+    if ( region.LeftRefID  >= 0 && region.LeftPosition  >= 0 ) IsLeftBoundSpecified  = true;
+    if ( region.RightRefID >= 0 && region.RightPosition >= 0 ) IsRightBoundSpecified = true;
+    
+    // attempt jump to beginning of region, return success/fail of Jump()
+    return Jump( Region.LeftRefID, Region.LeftPosition );
+}