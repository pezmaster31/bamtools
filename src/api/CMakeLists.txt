# ==========================
# BamTools CMakeLists.txt
# (c) 2010 Derek Barnett
#
# src/api/
# ==========================

# list include paths
include_directories( ${BamTools_SOURCE_DIR}/src )

# add compiler definitions 
add_definitions( -DBAMTOOLS_API_LIBRARY ) # (for proper exporting of library symbols)
add_definitions( -fPIC ) # (attempt to force PIC compiling on CentOS, not being set on shared libs by CMake)

# fetch all internal source files
add_subdirectory ( internal )

# make list of all API source files
set( BamToolsAPISources
        BamAlignment.cpp
        BamMultiReader.cpp
        BamReader.cpp
        BamWriter.cpp
        SamHeader.cpp
        SamProgram.cpp
        SamProgramChain.cpp
        SamReadGroup.cpp
        SamReadGroupDictionary.cpp
        SamSequence.cpp
        SamSequenceDictionary.cpp
        ${InternalSources}
)

# create main BamTools API shared library
add_library( BamTools SHARED ${BamToolsAPISources} )
set_target_properties( BamTools PROPERTIES
                       SOVERSION "2.0.5"
                       OUTPUT_NAME "bamtools" )
target_link_libraries( BamTools z )
install( TARGETS BamTools LIBRARY DESTINATION "lib/bamtools" RUNTIME DESTINATION "bin" )

# create main BamTools API static library
add_library( BamTools-static STATIC ${BamToolsAPISources} )
<<<<<<< HEAD
set_target_properties( BamTools-static PROPERTIES
                       OUTPUT_NAME "bamtools"
                       PREFIX "lib" )
target_link_libraries( BamTools-static z )
install( TARGETS BamTools-static ARCHIVE DESTINATION "lib/bamtools" )

# export API headers
include( ../ExportHeader.cmake )
set( ApiIncludeDir "api" )
ExportHeader( APIHeaders api_global.h             ${ApiIncludeDir} )
ExportHeader( APIHeaders BamAlgorithms.h          ${ApiIncludeDir} )
ExportHeader( APIHeaders BamAlignment.h           ${ApiIncludeDir} )
ExportHeader( APIHeaders BamAux.h                 ${ApiIncludeDir} )
ExportHeader( APIHeaders BamConstants.h           ${ApiIncludeDir} )
ExportHeader( APIHeaders BamIndex.h               ${ApiIncludeDir} )
ExportHeader( APIHeaders BamMultiReader.h         ${ApiIncludeDir} )
ExportHeader( APIHeaders BamReader.h              ${ApiIncludeDir} )
ExportHeader( APIHeaders BamWriter.h              ${ApiIncludeDir} )
ExportHeader( APIHeaders IBamIODevice.h           ${ApiIncludeDir} )
ExportHeader( APIHeaders SamConstants.h           ${ApiIncludeDir} )
ExportHeader( APIHeaders SamHeader.h              ${ApiIncludeDir} )
ExportHeader( APIHeaders SamProgram.h             ${ApiIncludeDir} )
ExportHeader( APIHeaders SamProgramChain.h        ${ApiIncludeDir} )
ExportHeader( APIHeaders SamReadGroup.h           ${ApiIncludeDir} )
ExportHeader( APIHeaders SamReadGroupDictionary.h ${ApiIncludeDir} )
ExportHeader( APIHeaders SamSequence.h            ${ApiIncludeDir} )
ExportHeader( APIHeaders SamSequenceDictionary.h  ${ApiIncludeDir} )
=======
set_target_properties( BamTools-static PROPERTIES OUTPUT_NAME "bamtools" )
set_target_properties( BamTools-static PROPERTIES PREFIX "lib" )

# link libraries with zlib automatically
if ( _WIN32 )
    set( APILibs z ws2_32 )
else ( _WIN32 )
    set( APILibs z )
endif ( _WIN32 )

target_link_libraries( BamTools ${APILibs} )
target_link_libraries( BamTools-static ${APILibs} )

# set library install destinations
install( TARGETS BamTools LIBRARY DESTINATION "lib/bamtools" RUNTIME DESTINATION "bin")
install( TARGETS BamTools-static ARCHIVE DESTINATION "lib/bamtools")

# export API headers
include(../ExportHeader.cmake)
set(ApiIncludeDir "api")
ExportHeader(APIHeaders api_global.h             ${ApiIncludeDir})
ExportHeader(APIHeaders BamAlgorithms.h          ${ApiIncludeDir})
ExportHeader(APIHeaders BamAlignment.h           ${ApiIncludeDir})
ExportHeader(APIHeaders BamAux.h                 ${ApiIncludeDir})
ExportHeader(APIHeaders BamConstants.h           ${ApiIncludeDir})
ExportHeader(APIHeaders BamIndex.h               ${ApiIncludeDir})
ExportHeader(APIHeaders BamMultiReader.h         ${ApiIncludeDir})
ExportHeader(APIHeaders BamReader.h              ${ApiIncludeDir})
ExportHeader(APIHeaders BamWriter.h              ${ApiIncludeDir})
ExportHeader(APIHeaders IBamIODevice.h           ${ApiIncludeDir})
ExportHeader(APIHeaders SamConstants.h           ${ApiIncludeDir})
ExportHeader(APIHeaders SamHeader.h              ${ApiIncludeDir})
ExportHeader(APIHeaders SamProgram.h             ${ApiIncludeDir})
ExportHeader(APIHeaders SamProgramChain.h        ${ApiIncludeDir})
ExportHeader(APIHeaders SamReadGroup.h           ${ApiIncludeDir})
ExportHeader(APIHeaders SamReadGroupDictionary.h ${ApiIncludeDir})
ExportHeader(APIHeaders SamSequence.h            ${ApiIncludeDir})
ExportHeader(APIHeaders SamSequenceDictionary.h  ${ApiIncludeDir})
>>>>>>> c9ded8b7

set( AlgorithmsIncludeDir "api/algorithms" )
ExportHeader( AlgorithmsHeaders algorithms/Sort.h ${AlgorithmsIncludeDir} )<|MERGE_RESOLUTION|>--- conflicted
+++ resolved
@@ -36,42 +36,12 @@
 set_target_properties( BamTools PROPERTIES
                        SOVERSION "2.0.5"
                        OUTPUT_NAME "bamtools" )
-target_link_libraries( BamTools z )
-install( TARGETS BamTools LIBRARY DESTINATION "lib/bamtools" RUNTIME DESTINATION "bin" )
 
 # create main BamTools API static library
 add_library( BamTools-static STATIC ${BamToolsAPISources} )
-<<<<<<< HEAD
-set_target_properties( BamTools-static PROPERTIES
-                       OUTPUT_NAME "bamtools"
+set_target_properties( BamTools-static PROPERTIES 
+                       OUTPUT_NAME "bamtools" 
                        PREFIX "lib" )
-target_link_libraries( BamTools-static z )
-install( TARGETS BamTools-static ARCHIVE DESTINATION "lib/bamtools" )
-
-# export API headers
-include( ../ExportHeader.cmake )
-set( ApiIncludeDir "api" )
-ExportHeader( APIHeaders api_global.h             ${ApiIncludeDir} )
-ExportHeader( APIHeaders BamAlgorithms.h          ${ApiIncludeDir} )
-ExportHeader( APIHeaders BamAlignment.h           ${ApiIncludeDir} )
-ExportHeader( APIHeaders BamAux.h                 ${ApiIncludeDir} )
-ExportHeader( APIHeaders BamConstants.h           ${ApiIncludeDir} )
-ExportHeader( APIHeaders BamIndex.h               ${ApiIncludeDir} )
-ExportHeader( APIHeaders BamMultiReader.h         ${ApiIncludeDir} )
-ExportHeader( APIHeaders BamReader.h              ${ApiIncludeDir} )
-ExportHeader( APIHeaders BamWriter.h              ${ApiIncludeDir} )
-ExportHeader( APIHeaders IBamIODevice.h           ${ApiIncludeDir} )
-ExportHeader( APIHeaders SamConstants.h           ${ApiIncludeDir} )
-ExportHeader( APIHeaders SamHeader.h              ${ApiIncludeDir} )
-ExportHeader( APIHeaders SamProgram.h             ${ApiIncludeDir} )
-ExportHeader( APIHeaders SamProgramChain.h        ${ApiIncludeDir} )
-ExportHeader( APIHeaders SamReadGroup.h           ${ApiIncludeDir} )
-ExportHeader( APIHeaders SamReadGroupDictionary.h ${ApiIncludeDir} )
-ExportHeader( APIHeaders SamSequence.h            ${ApiIncludeDir} )
-ExportHeader( APIHeaders SamSequenceDictionary.h  ${ApiIncludeDir} )
-=======
-set_target_properties( BamTools-static PROPERTIES OUTPUT_NAME "bamtools" )
-set_target_properties( BamTools-static PROPERTIES PREFIX "lib" )
 
 # link libraries with zlib automatically
 if ( _WIN32 )
@@ -108,7 +78,6 @@
 ExportHeader(APIHeaders SamReadGroupDictionary.h ${ApiIncludeDir})
 ExportHeader(APIHeaders SamSequence.h            ${ApiIncludeDir})
 ExportHeader(APIHeaders SamSequenceDictionary.h  ${ApiIncludeDir})
->>>>>>> c9ded8b7
 
 set( AlgorithmsIncludeDir "api/algorithms" )
 ExportHeader( AlgorithmsHeaders algorithms/Sort.h ${AlgorithmsIncludeDir} )