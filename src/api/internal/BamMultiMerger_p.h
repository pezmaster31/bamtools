--- conflicted
+++ resolved
@@ -2,10 +2,7 @@
 // BamMultiMerger_p.h (c) 2010 Derek Barnett
 // Marth Lab, Department of Biology, Boston College
 // ---------------------------------------------------------------------------
-<<<<<<< HEAD
-// Last modified: 28 September 2011 (DB)
-=======
->>>>>>> daf64972
+// Last modified: 3 October 2011 (DB)
 // ---------------------------------------------------------------------------
 // Provides merging functionality for BamMultiReader.  At this point, supports
 // sorting results by (refId, position) or by read name.
@@ -48,22 +45,10 @@
         , Alignment(alignment)
     { }
 
-<<<<<<< HEAD
-    public:
-        virtual void Add(ReaderAlignment value) =0;
-        virtual void Clear(void) =0;
-        virtual const ReaderAlignment& First(void) const =0;
-        virtual bool IsEmpty(void) const =0;
-        virtual void Remove(BamReader* reader) =0;
-        virtual int Size(void) const =0;
-        virtual ReaderAlignment TakeFirst(void) =0;
-};
-=======
     MergeItem(const MergeItem& other)
         : Reader(other.Reader)
         , Alignment(other.Alignment)
     { }
->>>>>>> daf64972
 
     ~MergeItem(void) { }
 };
@@ -72,43 +57,6 @@
 struct MergeItemSorter : public std::binary_function<MergeItem, MergeItem, bool> {
 
     public:
-<<<<<<< HEAD
-        void Add(ReaderAlignment value);
-        void Clear(void);
-        const ReaderAlignment& First(void) const;
-        bool IsEmpty(void) const;
-        void Remove(BamReader* reader);
-        int Size(void) const;
-        ReaderAlignment TakeFirst(void);
-
-    private:
-        typedef std::pair<int, int>           KeyType;
-        typedef ReaderAlignment               ValueType;
-        typedef std::pair<KeyType, ValueType> ElementType;
-
-        struct SortLessThanPosition {
-            bool operator() (const KeyType& lhs, const KeyType& rhs) {
-
-                // force unmapped alignments to end
-                if ( lhs.first == -1 ) return false;
-                if ( rhs.first == -1 ) return true;
-
-                // sort first on RefID, then by Position
-                if ( lhs.first != rhs.first )
-                    return lhs.first < rhs.first;
-                else
-                    return lhs.second < rhs.second;
-            }
-        };
-
-        typedef SortLessThanPosition Compare;
-
-        typedef std::multimap<KeyType, ValueType, Compare> ContainerType;
-        typedef ContainerType::iterator           DataIterator;
-        typedef ContainerType::const_iterator     DataConstIterator;
-
-        ContainerType m_data;
-=======
         MergeItemSorter(const Compare& comp = Compare())
             : m_comp(comp)
         { }
@@ -121,7 +69,6 @@
 
     private:
         Compare m_comp;
->>>>>>> daf64972
 };
 
 // pure ABC so we can just work polymorphically with any specific merger implementation
@@ -131,26 +78,6 @@
         IMultiMerger(void) { }
         virtual ~IMultiMerger(void) { }
     public:
-<<<<<<< HEAD
-        void Add(ReaderAlignment value);
-        void Clear(void);
-        const ReaderAlignment& First(void) const;
-        bool IsEmpty(void) const;
-        void Remove(BamReader* reader);
-        int Size(void) const;
-        ReaderAlignment TakeFirst(void);
-
-    private:
-        typedef std::string                   KeyType;
-        typedef ReaderAlignment               ValueType;
-        typedef std::pair<KeyType, ValueType> ElementType;
-
-        typedef std::multimap<KeyType, ValueType> ContainerType;
-        typedef ContainerType::iterator           DataIterator;
-        typedef ContainerType::const_iterator     DataConstIterator;
-
-        ContainerType m_data;
-=======
         virtual void Add(MergeItem item) =0;
         virtual void Clear(void) =0;
         virtual const MergeItem& First(void) const =0;
@@ -158,7 +85,6 @@
         virtual void Remove(BamReader* reader) =0;
         virtual int Size(void) const =0;
         virtual MergeItem TakeFirst(void) =0;
->>>>>>> daf64972
 };
 
 // general merger
@@ -170,9 +96,6 @@
         typedef MergeItemSorter<CompareType> MergeType;
 
     public:
-<<<<<<< HEAD
-        void Add(ReaderAlignment value);
-=======
         explicit MultiMerger(const Compare& comp = Compare())
             : IMultiMerger()
             , m_data( MergeType(comp) )
@@ -181,7 +104,6 @@
 
     public:
         void Add(MergeItem item);
->>>>>>> daf64972
         void Clear(void);
         const MergeItem& First(void) const;
         bool IsEmpty(void) const;
@@ -197,20 +119,11 @@
         ContainerType m_data;
 };
 
-<<<<<<< HEAD
-// ------------------------------------------
-// PositionMultiMerger implementation
-
-inline void PositionMultiMerger::Add(ReaderAlignment value) {
-    const KeyType key( value.second->RefID, value.second->Position );
-    m_data.insert( ElementType(key, value) );
-=======
 template <typename Compare>
 inline void MultiMerger<Compare>::Add(MergeItem item) {
     if ( CompareType::UsesCharData() )
         item.Alignment->BuildCharData();
     m_data.insert(item);
->>>>>>> daf64972
 }
 
 template <typename Compare>
@@ -254,35 +167,12 @@
     return m_data.size();
 }
 
-<<<<<<< HEAD
-inline ReaderAlignment PositionMultiMerger::TakeFirst(void) {
-    DataIterator first = m_data.begin();
-    ReaderAlignment next = (*first).second;
-    m_data.erase(first);
-    return next;
-}
-
-// ------------------------------------------
-// ReadNameMultiMerger implementation
-
-inline void ReadNameMultiMerger::Add(ReaderAlignment value) {
-    BamAlignment* al = value.second;
-    if ( al->BuildCharData() ) {
-        const KeyType key(al->Name);
-        m_data.insert( ElementType(key, value) );
-    }
-}
-
-inline void ReadNameMultiMerger::Clear(void) {
-    m_data.clear();
-=======
 template <typename Compare>
 inline MergeItem MultiMerger<Compare>::TakeFirst(void) {
     DataIterator firstIter = m_data.begin();
     MergeItem    firstItem = (*firstIter);
     m_data.erase(firstIter);
     return firstItem;
->>>>>>> daf64972
 }
 
 // unsorted "merger"
@@ -312,14 +202,9 @@
         ContainerType m_data;
 };
 
-<<<<<<< HEAD
-inline void UnsortedMultiMerger::Add(ReaderAlignment value) {
-    m_data.push_back(value);
-=======
 inline
 void MultiMerger<Algorithms::Sort::Unsorted>::Add(MergeItem item) {
     m_data.push_back(item);
->>>>>>> daf64972
 }
 
 inline
