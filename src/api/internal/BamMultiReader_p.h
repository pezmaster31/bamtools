--- conflicted
+++ resolved
@@ -2,11 +2,7 @@
 // BamMultiReader_p.h (c) 2010 Derek Barnett
 // Marth Lab, Department of Biology, Boston College
 // ---------------------------------------------------------------------------
-<<<<<<< HEAD
-// Last modified: 9 September 2011 (DB)
-=======
 // Last modified: 3 October 2011 (DB)
->>>>>>> daf64972
 // ---------------------------------------------------------------------------
 // Functionality for simultaneously reading multiple BAM files
 // *************************************************************************
@@ -79,25 +75,7 @@
 
     // 'internal' methods
     public:
-<<<<<<< HEAD
-        IBamMultiMerger* CreateMergerForCurrentSortOrder(void) const;
-        const std::string ExtractReadGroup(const std::string& headerLine) const;
-        bool HasAlignmentData(void) const;
-        bool LoadNextAlignment(BamReader* reader, BamAlignment* alignment);
-        ReaderAlignment OpenReader(const std::string& filename, bool* ok);
-        bool PopNextCachedAlignment(BamAlignment& al, const bool needCharData);
-        bool RewindReaders(void);
-        void SaveNextAlignment(BamReader* reader, BamAlignment* alignment);
-        const std::vector<std::string> SplitHeaderText(const std::string& headerText) const;
-        void UpdateAlignmentCache(void);
-        void ValidateReaders(void) const;
 
-    // data members
-    public:        
-        std::vector<ReaderAlignment> m_readers;
-        IBamMultiMerger* m_alignments;
-        BamMultiReader::SortOrder m_sortOrder;
-=======
         IMultiMerger* CreateAlignmentCache(void) const;
         bool PopNextCachedAlignment(BamAlignment& al, const bool needCharData);
         bool RewindReaders(void);
@@ -109,7 +87,6 @@
     public:
         std::vector<MergeItem> m_readers;
         IMultiMerger* m_alignmentCache;
->>>>>>> daf64972
 };
 
 } // namespace Internal
