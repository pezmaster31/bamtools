// ***************************************************************************
// BamRandomAccessController_p.cpp (c) 2011 Derek Barnett
// Marth Lab, Department of Biology, Boston College
// ---------------------------------------------------------------------------
// Last modified: 6 October 2011(DB)
// ---------------------------------------------------------------------------
// Manages random access operations in a BAM file
// **************************************************************************

#include <api/BamIndex.h>
#include <api/internal/BamException_p.h>
#include <api/internal/BamRandomAccessController_p.h>
#include <api/internal/BamReader_p.h>
#include <api/internal/BamIndexFactory_p.h>
using namespace BamTools;
using namespace BamTools::Internal;

#include <cassert>
#include <sstream>
using namespace std;

BamRandomAccessController::BamRandomAccessController(void)
    : m_index(0)
    , m_indexCacheMode(BamIndex::LimitedIndexCaching)
    , m_hasAlignmentsInRegion(true)
{ }

BamRandomAccessController::~BamRandomAccessController(void) {
    Close();
}

void BamRandomAccessController::AdjustRegion(const int& referenceCount) {

    // skip if no index available
    if ( m_index == 0 )
        return;

    // see if any references in region have alignments
    m_hasAlignmentsInRegion = false;
    int currentId = m_region.LeftRefID;
    const int rightBoundRefId = ( m_region.isRightBoundSpecified() ? m_region.RightRefID : referenceCount - 1 );
    while ( currentId <= rightBoundRefId ) {
        m_hasAlignmentsInRegion = m_index->HasAlignments(currentId);
        if ( m_hasAlignmentsInRegion ) break;
        ++currentId;
    }

    // if no data found on any reference in region
    if ( !m_hasAlignmentsInRegion )
        return;

    // if left bound of desired region had no data, use first reference that had data
    // otherwise, leave requested region as-is
    if ( currentId != m_region.LeftRefID ) {
        m_region.LeftRefID = currentId;
        m_region.LeftPosition = 0;
    }
}

// returns alignments' "RegionState": { Before|Overlaps|After } current region
BamRandomAccessController::RegionState
BamRandomAccessController::AlignmentState(const BamAlignment& alignment) const {

    // if region has no left bound at all
    if ( !m_region.isLeftBoundSpecified() )
        return OverlapsRegion;

    // handle unmapped reads - return AFTER region to halt processing
    if ( alignment.RefID == -1 )
        return AfterRegion;

    // if alignment is on any reference before left bound reference
    if ( alignment.RefID < m_region.LeftRefID )
        return BeforeRegion;

    // if alignment is on left bound reference
    else if ( alignment.RefID == m_region.LeftRefID ) {

        // if alignment starts at or after left bound position
        if ( alignment.Position >= m_region.LeftPosition) {

            if ( m_region.isRightBoundSpecified() &&            // right bound is specified AND
                 m_region.LeftRefID == m_region.RightRefID &&   // left & right bounds on same reference AND
                 alignment.Position > m_region.RightPosition )  // alignment starts after right bound position
                return AfterRegion;

            // otherwise, alignment overlaps region
            else return OverlapsRegion;
        }

        // alignment starts before left bound position
        else {

            // if alignment overlaps left bound position
            if ( alignment.GetEndPosition() >= m_region.LeftPosition )
                return OverlapsRegion;
            else
                return BeforeRegion;
        }
    }

    // otherwise alignment is on a reference after left bound reference
    else {

        // if region has a right bound
        if ( m_region.isRightBoundSpecified() ) {

            // alignment is on any reference between boundaries
            if ( alignment.RefID < m_region.RightRefID )
                return OverlapsRegion;

            // alignment is on any reference after right boundary
            else if ( alignment.RefID > m_region.RightRefID )
                return AfterRegion;

            // alignment is on right bound reference
            else {

                // if alignment starts on or before right bound position
                if ( alignment.Position <= m_region.RightPosition )
                    return OverlapsRegion;
                else
                    return AfterRegion;
            }
        }

        // otherwise, alignment starts after left bound and there is no right bound
        else return OverlapsRegion;
    }
}

void BamRandomAccessController::Close(void) {
    ClearIndex();
    ClearRegion();
}

void BamRandomAccessController::ClearIndex(void) {
<<<<<<< HEAD
    if ( m_index ) {
        delete m_index;
        m_index = 0;
    }
=======
    if ( m_index == 0 )
        return;
    delete m_index;
    m_index = 0;
>>>>>>> c1fc1c54
}

void BamRandomAccessController::ClearRegion(void) {
    m_region.clear();
    m_hasAlignmentsInRegion = true;
}

bool BamRandomAccessController::CreateIndex(BamReaderPrivate* reader,
                                            const BamIndex::IndexType& type)
{
    // skip if reader is invalid
    assert(reader);
    if ( !reader->IsOpen() ) {
        SetErrorString("BamRandomAccessController::CreateIndex",
                       "cannot create index for unopened reader");
        return false;
    }

    // create new index of requested type
    BamIndex* newIndex = BamIndexFactory::CreateIndexOfType(type, reader);
    if ( newIndex == 0 ) {
        stringstream s("");
        s << "could not create index of type: " << type;
        SetErrorString("BamRandomAccessController::CreateIndex", s.str());
        return false;
    }

    // attempt to build index from current BamReader file
    if ( !newIndex->Create() ) {
        const string indexError = newIndex->GetErrorString();
        const string message = "could not create index: \n\t" + indexError;
        SetErrorString("BamRandomAccessController::CreateIndex", message);
        return false;
    }

    // save new index
    SetIndex(newIndex);

    // set new index's cache mode & return success
    newIndex->SetCacheMode(m_indexCacheMode);
    return true;
}

string BamRandomAccessController::GetErrorString(void) const {
    return m_errorString;
}

bool BamRandomAccessController::HasIndex(void) const {
    return ( m_index != 0 );
}

bool BamRandomAccessController::HasRegion(void) const  {
    return ( !m_region.isNull() );
}

bool BamRandomAccessController::IndexHasAlignmentsForReference(const int& refId) {
    return m_index->HasAlignments(refId);
}

bool BamRandomAccessController::LocateIndex(BamReaderPrivate* reader,
                                            const BamIndex::IndexType& preferredType)
{
    // look up index filename, deferring to preferredType if possible
    assert(reader);
    const string& indexFilename = BamIndexFactory::FindIndexFilename(reader->Filename(), preferredType);

    // if no index file found (of any type)
    if ( indexFilename.empty() ) {
        const string message = string("could not find index file for:") + reader->Filename();
        SetErrorString("BamRandomAccessController::LocateIndex", message);
        return false;
    }

    // otherwise open & use index file that was found
    return OpenIndex(indexFilename, reader);
}

bool BamRandomAccessController::OpenIndex(const string& indexFilename, BamReaderPrivate* reader) {

    // attempt create new index of type based on filename
    BamIndex* index = BamIndexFactory::CreateIndexFromFilename(indexFilename, reader);
    if ( index == 0 ) {
        const string message = string("could not open index file: ") + indexFilename;
        SetErrorString("BamRandomAccessController::OpenIndex", message);
        return false;
    }

    // set cache mode
    index->SetCacheMode(m_indexCacheMode);

    // attempt to load data from index file
    if ( !index->Load(indexFilename) ) {
        const string indexError = index->GetErrorString();
        const string message = string("could not load index data from file: ") + indexFilename +
                               "\n\t" + indexError;
        SetErrorString("BamRandomAccessController::OpenIndex", message);
        return false;
    }

    // save new index & return success
    SetIndex(index);
    return true;
}

bool BamRandomAccessController::RegionHasAlignments(void) const {
    return m_hasAlignmentsInRegion;
}

void BamRandomAccessController::SetErrorString(const string& where, const string& what) {
    m_errorString = where + ": " + what;
}

void BamRandomAccessController::SetIndex(BamIndex* index) {
    if ( m_index )
        ClearIndex();
    m_index = index;
}

void BamRandomAccessController::SetIndexCacheMode(const BamIndex::IndexCacheMode& mode) {
    m_indexCacheMode = mode;
    if ( m_index )
        m_index->SetCacheMode(mode);
}

bool BamRandomAccessController::SetRegion(const BamRegion& region, const int& referenceCount) {

    // store region
    m_region = region;

    // cannot jump when no index is available
    if ( !HasIndex() ) {
        SetErrorString("BamRandomAccessController", "cannot jump if no index data available");
        return false;
    }

    // adjust region as necessary to reflect where data actually begins
    AdjustRegion(referenceCount);

    // if no data present, return true
    //   * Not an error, but future attempts to access alignments in this region will not return data
    //     Returning true is useful in a BamMultiReader setting where some BAM files may
    //     lack alignments in regions where other files still have data available.
    if ( !m_hasAlignmentsInRegion )
        return true;

    // return success/failure of jump to specified region,
    //
    //  * Index::Jump() is allowed to modify the m_hasAlignmentsInRegion flag
    //    This covers 'corner case' where a region is requested that lies beyond the last
    //    alignment on a reference. If this occurs, any subsequent calls to GetNextAlignment[Core]
    //    will not return data. BamMultiReader will still be able to successfully pull alignments
    //    from a region from other files even if this one has no data.
    if ( !m_index->Jump(m_region, &m_hasAlignmentsInRegion) ) {
        const string indexError = m_index->GetErrorString();
        const string message = string("could not set region\n\t") + indexError;
        SetErrorString("BamRandomAccessController::OpenIndex", message);
        return false;
    }
    else
        return true;
}<|MERGE_RESOLUTION|>--- conflicted
+++ resolved
@@ -2,7 +2,7 @@
 // BamRandomAccessController_p.cpp (c) 2011 Derek Barnett
 // Marth Lab, Department of Biology, Boston College
 // ---------------------------------------------------------------------------
-// Last modified: 6 October 2011(DB)
+// Last modified: 7 October 2011(DB)
 // ---------------------------------------------------------------------------
 // Manages random access operations in a BAM file
 // **************************************************************************
@@ -135,17 +135,10 @@
 }
 
 void BamRandomAccessController::ClearIndex(void) {
-<<<<<<< HEAD
     if ( m_index ) {
         delete m_index;
         m_index = 0;
     }
-=======
-    if ( m_index == 0 )
-        return;
-    delete m_index;
-    m_index = 0;
->>>>>>> c1fc1c54
 }
 
 void BamRandomAccessController::ClearRegion(void) {
