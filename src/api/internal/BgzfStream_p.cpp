--- conflicted
+++ resolved
@@ -2,33 +2,23 @@
 // BgzfStream_p.cpp (c) 2011 Derek Barnett
 // Marth Lab, Department of Biology, Boston College
 // ---------------------------------------------------------------------------
-<<<<<<< HEAD
-// Last modified: 6 October 2011(DB)
-=======
-// Last modified: 9 September 2011(DB)
->>>>>>> c1fc1c54
+// Last modified: 7 October 2011(DB)
 // ---------------------------------------------------------------------------
 // Based on BGZF routines developed at the Broad Institute.
 // Provides the basic functionality for reading & writing BGZF files
 // Replaces the old BGZF.* files to avoid clashing with other toolkits
 // ***************************************************************************
 
-<<<<<<< HEAD
+#include <api/internal/BamDeviceFactory_p.h>
 #include <api/internal/BamException_p.h>
-=======
-#include <api/internal/BamDeviceFactory_p.h>
->>>>>>> c1fc1c54
 #include <api/internal/BgzfStream_p.h>
 using namespace BamTools;
 using namespace BamTools::Internal;
 
 #include <cstring>
 #include <algorithm>
-<<<<<<< HEAD
+#include <iostream>
 #include <sstream>
-=======
-#include <iostream>
->>>>>>> c1fc1c54
 using namespace std;
 
 // ----------------------------
@@ -63,13 +53,13 @@
 
 // constructor
 BgzfStream::BgzfStream(void)
-<<<<<<< HEAD
-    : BlockLength(0)
-    , BlockOffset(0)
-    , BlockAddress(0)
-    , IsOpen(false)
-    , IsWriteOnly(false)
-    , IsWriteCompressed(true)
+  : m_blockLength(0)
+  , m_blockOffset(0)
+  , m_blockAddress(0)
+  , m_isOpen(false)
+  , m_isWriteOnly(false)
+  , m_isWriteCompressed(true)
+  , m_device(0)
 { }
 
 // destructor
@@ -87,69 +77,41 @@
             header[12] == Constants::BGZF_ID1 &&
             header[13] == Constants::BGZF_ID2 &&
             BamTools::UnpackUnsignedShort(&header[14]) == Constants::BGZF_LEN );
-=======
-    : m_uncompressedBlockSize(Constants::BGZF_DEFAULT_BLOCK_SIZE)
-    , m_compressedBlockSize(Constants::BGZF_MAX_BLOCK_SIZE)
-    , m_blockLength(0)
-    , m_blockOffset(0)
-    , m_blockAddress(0)
-    , m_uncompressedBlock(NULL)
-    , m_compressedBlock(NULL)
-    , m_isOpen(false)
-    , m_isWriteOnly(false)
-    , m_isWriteCompressed(true)
-    , m_device(0)
-    , m_stream(NULL)
-{
-    try {
-        m_compressedBlock   = new char[m_compressedBlockSize];
-        m_uncompressedBlock = new char[m_uncompressedBlockSize];
-    } catch( std::bad_alloc& ba ) {
-        fprintf(stderr, "BgzfStream ERROR: unable to allocate memory\n");
-        exit(1);
-    }
-}
-
-// destructor
-BgzfStream::~BgzfStream(void) {
-    if( m_compressedBlock   ) delete[] m_compressedBlock;
-    if( m_uncompressedBlock ) delete[] m_uncompressedBlock;
->>>>>>> c1fc1c54
 }
 
 // closes BGZF file
 void BgzfStream::Close(void) {
 
-<<<<<<< HEAD
-    // skip if file not open
-    if ( !IsOpen )
-=======
     // skip if no device open
     if ( m_device == 0 )
->>>>>>> c1fc1c54
         return;
 
     // if writing to file, flush the current BGZF block,
     // then write an empty block (as EOF marker)
     if ( m_device->IsOpen() && (m_device->Mode() == IBamIODevice::WriteOnly) ) {
         FlushBlock();
-<<<<<<< HEAD
         const size_t blockLength = DeflateBlock();
-        fwrite(Resources.CompressedBlock, 1, blockLength, Resources.Stream);
-    }
-
-    // flush and close stream
+        m_device->Write(Resources.CompressedBlock, blockLength);
+    }
+
+    // close device
+    m_device->Close();
+    delete m_device;
+    m_device = 0;
+
+    // ??
     fflush(Resources.Stream);
     fclose(Resources.Stream);
     Resources.Stream = 0;
 
-    // reset initial state
-    BlockLength = 0;
-    BlockOffset = 0;
-    BlockAddress = 0;
-    IsOpen = false;
-    IsWriteOnly = false;
-    IsWriteCompressed = true;
+    // reset state
+    m_blockLength = 0;
+    m_blockOffset = 0;
+    m_blockAddress = 0;
+    m_isOpen = false;
+    m_isWriteOnly = false;
+    m_isWriteCompressed = true;
+
 }
 
 // compresses the current block
@@ -157,27 +119,6 @@
 
     // initialize the gzip header
     char* buffer = Resources.CompressedBlock;
-=======
-        int blockLength = DeflateBlock();
-        m_device->Write(m_compressedBlock, blockLength);
-    }
-
-    // close device
-    m_device->Close();
-
-    // clean up & reset flags
-    delete m_device;
-    m_device = 0;
-    m_isWriteCompressed = true;
-    m_isOpen = false;
-}
-
-// compresses the current block
-unsigned int BgzfStream::DeflateBlock(void) {
-
-    // initialize the gzip header
-    char* buffer = m_compressedBlock;
->>>>>>> c1fc1c54
     memset(buffer, 0, 18);
     buffer[0]  = Constants::GZIP_ID1;
     buffer[1]  = Constants::GZIP_ID2;
@@ -193,15 +134,9 @@
     const int compressionLevel = ( m_isWriteCompressed ? Z_DEFAULT_COMPRESSION : 0 );
 
     // loop to retry for blocks that do not compress enough
-<<<<<<< HEAD
     int inputLength = BlockOffset;
     size_t compressedLength = 0;
     const unsigned int bufferSize = Constants::BGZF_MAX_BLOCK_SIZE;
-=======
-    int inputLength = m_blockOffset;
-    unsigned int compressedLength = 0;
-    unsigned int bufferSize = m_compressedBlockSize;
->>>>>>> c1fc1c54
 
     while ( true ) {
 
@@ -209,11 +144,7 @@
         z_stream zs;
         zs.zalloc    = NULL;
         zs.zfree     = NULL;
-<<<<<<< HEAD
         zs.next_in   = (Bytef*)Resources.UncompressedBlock;
-=======
-        zs.next_in   = (Bytef*)m_uncompressedBlock;
->>>>>>> c1fc1c54
         zs.avail_in  = inputLength;
         zs.next_out  = (Bytef*)&buffer[Constants::BGZF_BLOCK_HEADER_LENGTH];
         zs.avail_out = bufferSize -
@@ -270,40 +201,23 @@
     BamTools::PackUnsignedShort(&buffer[16], static_cast<uint16_t>(compressedLength - 1));
 
     // store the CRC32 checksum
-<<<<<<< HEAD
     uint32_t crc = crc32(0, NULL, 0);
     crc = crc32(crc, (Bytef*)Resources.UncompressedBlock, inputLength);
-=======
-    unsigned int crc = crc32(0, NULL, 0);
-    crc = crc32(crc, (Bytef*)m_uncompressedBlock, inputLength);
->>>>>>> c1fc1c54
     BamTools::PackUnsignedInt(&buffer[compressedLength - 8], crc);
     BamTools::PackUnsignedInt(&buffer[compressedLength - 4], inputLength);
 
     // ensure that we have less than a block of data left
     int remaining = m_blockOffset - inputLength;
     if ( remaining > 0 ) {
-<<<<<<< HEAD
         if ( remaining > inputLength )
             throw BamException("BgzfStream::DeflateBlock", "after deflate, remainder too large");
         memcpy(Resources.UncompressedBlock, Resources.UncompressedBlock + inputLength, remaining);
     }
 
-    // update block data & return compressedlength
-    BlockOffset = remaining;
-=======
-        if ( remaining > inputLength ) {
-            fprintf(stderr, "BgzfStream ERROR: after deflate, remainder too large\n");
-            exit(1);
-        }
-        memcpy(m_uncompressedBlock, m_uncompressedBlock + inputLength, remaining);
-    }
-
     // update block data
     m_blockOffset = remaining;
 
     // return result
->>>>>>> c1fc1c54
     return compressedLength;
 }
 
@@ -316,17 +230,10 @@
     while ( m_blockOffset > 0 ) {
 
         // compress the data block
-<<<<<<< HEAD
         const size_t blockLength = DeflateBlock();
 
-        // flush the data to our output stream
-        const size_t numBytesWritten = fwrite(Resources.CompressedBlock, 1, blockLength, Resources.Stream);
-=======
-        unsigned int blockLength = DeflateBlock();
-
-        // flush the data to our output stream
-        unsigned int numBytesWritten = m_device->Write(m_compressedBlock, blockLength);
->>>>>>> c1fc1c54
+        // flush the data to our output device
+        const size_t numBytesWritten = m_device->Write(Resources.CompressedBlock, blockLength);
         if ( numBytesWritten != blockLength ) {
             stringstream s("");
             s << "expected to write " << blockLength
@@ -346,17 +253,10 @@
     z_stream zs;
     zs.zalloc    = NULL;
     zs.zfree     = NULL;
-<<<<<<< HEAD
     zs.next_in   = (Bytef*)Resources.CompressedBlock + 18;
     zs.avail_in  = blockLength - 16;
     zs.next_out  = (Bytef*)Resources.UncompressedBlock;
     zs.avail_out = Constants::BGZF_DEFAULT_BLOCK_SIZE;
-=======
-    zs.next_in   = (Bytef*)m_compressedBlock + 18;
-    zs.avail_in  = blockLength - 16;
-    zs.next_out  = (Bytef*)m_uncompressedBlock;
-    zs.avail_out = m_uncompressedBlockSize;
->>>>>>> c1fc1c54
 
     // initialize
     int status = inflateInit2(&zs, Constants::GZIP_WINDOW_BITS);
@@ -418,14 +318,9 @@
 // opens the BGZF file for reading (mode is either "rb" for reading, or "wb" for writing)
 void BgzfStream::Open(const string& filename, const char* mode) {
 
-<<<<<<< HEAD
     // make sure we're starting with fresh state
-    if ( IsOpen )
+    if ( IsOpen() )
         Close();
-=======
-    // close current stream, if necessary, before opening next
-    if ( m_isOpen ) Close();
->>>>>>> c1fc1c54
 
     // determine open mode
     if ( strcmp(mode, "rb") == 0 )
@@ -439,7 +334,6 @@
 
     // open BGZF stream on a file
     if ( (filename != "stdin") && (filename != "stdout") && (filename != "-"))
-<<<<<<< HEAD
         Resources.Stream = fopen(filename.c_str(), mode);
 
     // open BGZF stream on stdin
@@ -456,36 +350,13 @@
         throw BamException("BgzfStream::Open", message);
     }
 
-    // set flag
-    IsOpen = true;
-}
-
-// reads BGZF data into a byte buffer
-size_t BgzfStream::Read(char* data, const size_t dataLength) {
-=======
-        m_stream = fopen(filename.c_str(), mode);
-
-    // open BGZF stream on stdin
-    else if ( (filename == "stdin" || filename == "-") && (strcmp(mode, "rb") == 0 ) )
-        m_stream = freopen(NULL, mode, stdin);
-
-    // open BGZF stream on stdout
-    else if ( (filename == "stdout" || filename == "-") && (strcmp(mode, "wb") == 0) )
-        m_stream = freopen(NULL, mode, stdout);
-
-    if ( !m_stream ) {
-        fprintf(stderr, "BgzfStream ERROR: unable to open file %s\n", filename.c_str() );
-        return false;
-    }
-
     // set flag & return success
     m_isOpen = true;
     return true;
 }
 
 // reads BGZF data into a byte buffer
-unsigned int BgzfStream::Read(char* data, const unsigned int dataLength) {
->>>>>>> c1fc1c54
+size_t BgzfStream::Read(char* data, const size_t dataLength) {
 
     if ( dataLength == 0 )
         return 0;
@@ -504,51 +375,28 @@
 
         // read (and decompress) next block if needed
         if ( bytesAvailable <= 0 ) {
-<<<<<<< HEAD
             ReadBlock();
-            bytesAvailable = BlockLength - BlockOffset;
+            bytesAvailable = m_blockLength - m_blockOffset;
             if ( bytesAvailable <= 0 )
                 break;
         }
 
         // copy data from uncompressed source buffer into data destination buffer
         const size_t copyLength = min( (dataLength-numBytesRead), (size_t)bytesAvailable );
-        memcpy(data, Resources.UncompressedBlock + BlockOffset, copyLength);
+        memcpy(data, Resources.UncompressedBlock + m_blockOffset, copyLength);
 
         // update counters
-        BlockOffset  += copyLength;
+        m_blockOffset  += copyLength;
         data         += copyLength;
         numBytesRead += copyLength;
-    }
-
-    // update block data
-    if ( BlockOffset == BlockLength ) {
-        BlockAddress = ftell64(Resources.Stream);
-        BlockOffset  = 0;
-        BlockLength  = 0;
-=======
-            if ( !ReadBlock() ) return -1;
-            bytesAvailable = m_blockLength - m_blockOffset;
-            if ( bytesAvailable <= 0 ) break;
-        }
-
-        // copy data from uncompressed source buffer into data destination buffer
-        char* buffer   = m_uncompressedBlock;
-        int copyLength = min( (int)(dataLength-numBytesRead), bytesAvailable );
-        memcpy(output, buffer + m_blockOffset, copyLength);
-
-        // update counters
-        m_blockOffset += copyLength;
-        output        += copyLength;
-        numBytesRead  += copyLength;
     }
 
     // update block data
     if ( m_blockOffset == m_blockLength ) {
         m_blockAddress = m_device->Tell();
-        m_blockOffset  = 0;
-        m_blockLength  = 0;
->>>>>>> c1fc1c54
+        m_BlockOffset  = 0;
+        m_BlockLength  = 0;
+
     }
 
     // return actual number of bytes read
@@ -558,32 +406,14 @@
 // reads a BGZF block
 void BgzfStream::ReadBlock(void) {
 
-<<<<<<< HEAD
-    // store block start
-    int64_t blockAddress = ftell64(Resources.Stream);
+    BT_ASSERT_X( m_device, "BgzfStream::ReadBlock() - trying to read from null IO device");
+
+    // store block's starting address
+    int64_t blockAddress = m_device->Tell();
 
     // read block header from file
     char header[Constants::BGZF_BLOCK_HEADER_LENGTH];
-    size_t count = fread(header, 1, Constants::BGZF_BLOCK_HEADER_LENGTH, Resources.Stream);
-
-    // if block header empty, set marker & skip rest of method
-    if ( count == 0 ) {
-        BlockLength = 0;
-        return;
-    }
-
-    // if block header invalid size
-    if ( count != sizeof(header) )
-        throw BamException("BgzfStream::ReadBlock", "invalid block header size");
-=======
-    BT_ASSERT_X( m_device, "BgzfStream::ReadBlock() - trying to read from null IO device");
-
-    // store block's starting address
-    int64_t blockAddress = m_device->Tell();
-
-    // read block header from file
-    char header[Constants::BGZF_BLOCK_HEADER_LENGTH];
-    int numBytesRead = m_device->Read(header, Constants::BGZF_BLOCK_HEADER_LENGTH);
+    size_t numBytesRead = m_device->Read(header, Constants::BGZF_BLOCK_HEADER_LENGTH);
 
     // if block header empty
     if ( numBytesRead == 0 ) {
@@ -592,71 +422,35 @@
     }
 
     // if block header invalid size
-    if ( numBytesRead != Constants::BGZF_BLOCK_HEADER_LENGTH ) {
-        fprintf(stderr, "BgzfStream ERROR: read block failed - could not read block header\n");
-        return false;
-    }
->>>>>>> c1fc1c54
+    if ( numBytesRead != Constants::BGZF_BLOCK_HEADER_LENGTH )
+        throw BamException("BgzfStream::ReadBlock", "invalid block header size");
 
     // validate block header contents
     if ( !BgzfStream::CheckBlockHeader(header) )
         throw BamException("BgzfStream::ReadBlock", "invalid block header contents");
 
     // copy header contents to compressed buffer
-<<<<<<< HEAD
     const size_t blockLength = BamTools::UnpackUnsignedShort(&header[16]) + 1;
     memcpy(Resources.CompressedBlock, header, Constants::BGZF_BLOCK_HEADER_LENGTH);
 
     // read remainder of block
     const size_t remaining = blockLength - Constants::BGZF_BLOCK_HEADER_LENGTH;
-    count = fread(&Resources.CompressedBlock[Constants::BGZF_BLOCK_HEADER_LENGTH], 1, remaining, Resources.Stream);
-    if ( count != remaining )
+    numBytesRead = m_device->Read(&Resources.CompressedBlock[Constants::BGZF_BLOCK_HEADER_LENGTH], remaining);
+    if ( numBytesRead != remaining )
         throw BamException("BgzfStream::ReadBlock", "could not read data from block");
-
-    // decompress block data
-    count = InflateBlock(blockLength);
-
-    // update block metadata
-    if ( BlockLength != 0 )
-        BlockOffset = 0;
-    BlockAddress = blockAddress;
-    BlockLength  = count;
-}
-
-// seek to position in BGZF file
-void BgzfStream::Seek(const int64_t& position) {
-=======
-    int blockLength = BamTools::UnpackUnsignedShort(&header[16]) + 1;
-    char* compressedBlock = m_compressedBlock;
-    memcpy(compressedBlock, header, Constants::BGZF_BLOCK_HEADER_LENGTH);
-    int remaining = blockLength - Constants::BGZF_BLOCK_HEADER_LENGTH;
-
-    // read remainder of block
-    numBytesRead = m_device->Read(&compressedBlock[Constants::BGZF_BLOCK_HEADER_LENGTH], remaining);
-    if ( numBytesRead != remaining ) {
-        fprintf(stderr, "BgzfStream ERROR: read block failed - could not read data from block\n");
-        return false;
-    }
 
     // decompress block data
     numBytesRead = InflateBlock(blockLength);
-    if ( numBytesRead < 0 ) {
-        fprintf(stderr, "BgzfStream ERROR: read block failed - could not decompress block data\n");
-        return false;
-    }
 
     // update block data
     if ( m_blockLength != 0 )
         m_blockOffset = 0;
     m_blockAddress = blockAddress;
     m_blockLength  = numBytesRead;
-
-    // return success
-    return true;
 }
 
 // seek to position in BGZF file
-bool BgzfStream::Seek(const int64_t& position) {
+void BgzfStream::Seek(const int64_t& position) {
 
     BT_ASSERT_X( m_device, "BgzfStream::Seek() - trying to seek on null IO device");
 
@@ -665,36 +459,22 @@
         cerr << "BgzfStream::Seek() - device not open" << endl;
         return false;
     }
->>>>>>> c1fc1c54
 
     // determine adjusted offset & address
     int     blockOffset  = (position & 0xFFFF);
     int64_t blockAddress = (position >> 16) & 0xFFFFFFFFFFFFLL;
 
     // attempt seek in file
-<<<<<<< HEAD
-    if ( fseek64(Resources.Stream, blockAddress, SEEK_SET) != 0 ) {
+    if ( !m_device->Seek(blockAddress) ) {
         stringstream s("");
         s << "unable to seek to position: " << position;
         throw BamException("BgzfStream::Seek", s.str());
-    }
-
-    // if successful, update block metadata
-    BlockLength  = 0;
-    BlockAddress = blockAddress;
-    BlockOffset  = blockOffset;
-=======
-    if ( !m_device->Seek(blockAddress) ) {
-        cerr << "BgzfStream ERROR: unable to seek in file" << endl;
-        return false;
     }
 
     // update block data & return success
     m_blockLength  = 0;
     m_blockAddress = blockAddress;
     m_blockOffset  = blockOffset;
-    return true;
->>>>>>> c1fc1c54
 }
 
 void BgzfStream::SetWriteCompressed(bool ok) {
@@ -708,55 +488,34 @@
 }
 
 // writes the supplied data into the BGZF buffer
-<<<<<<< HEAD
 size_t BgzfStream::Write(const char* data, const size_t dataLength) {
+
+    BT_ASSERT_X( m_device, "BgzfStream::Write() - trying to write to null IO device");
+    BT_ASSERT_X( (m_device->Mode() == IBamIODevice::WriteOnly),
+                 "BgzfStream::Write() - trying to write to non-writable IO device");
 
     // skip if file not open for writing
     if ( !IsOpen || !IsWriteOnly )
         return false;
-=======
-unsigned int BgzfStream::Write(const char* data, const unsigned int dataLength) {
-
-    BT_ASSERT_X( m_device, "BgzfStream::Write() - trying to write to null IO device");
-    BT_ASSERT_X( (m_device->Mode() == IBamIODevice::WriteOnly),
-                 "BgzfStream::Write() - trying to write to non-writable IO device");
->>>>>>> c1fc1c54
 
     // write blocks as needed til all data is written
     size_t numBytesWritten = 0;
     const char* input = data;
-<<<<<<< HEAD
     const size_t blockLength = Constants::BGZF_DEFAULT_BLOCK_SIZE;
     while ( numBytesWritten < dataLength ) {
 
         // copy data contents to uncompressed output buffer
-        const size_t copyLength = min(blockLength - BlockOffset, dataLength - numBytesWritten);
+        unsigned int copyLength = min(blockLength - m_blockOffset, dataLength - numBytesWritten);
         char* buffer = Resources.UncompressedBlock;
-        memcpy(buffer + BlockOffset, input, copyLength);
-
-        // update counters
-        BlockOffset     += copyLength;
-=======
-    unsigned int blockLength = m_uncompressedBlockSize;
-    while ( numBytesWritten < dataLength ) {
-
-        // copy data contents to uncompressed output buffer
-        unsigned int copyLength = min(blockLength - m_blockOffset, dataLength - numBytesWritten);
-        char* buffer = m_uncompressedBlock;
         memcpy(buffer + m_blockOffset, input, copyLength);
 
         // update counter
         m_blockOffset   += copyLength;
->>>>>>> c1fc1c54
         input           += copyLength;
         numBytesWritten += copyLength;
 
         // flush (& compress) output buffer when full
-<<<<<<< HEAD
-        if ( BlockOffset == blockLength )
-=======
         if ( m_blockOffset == blockLength )
->>>>>>> c1fc1c54
             FlushBlock();
     }
 
