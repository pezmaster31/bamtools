// ***************************************************************************
// BgzfStream_p.h (c) 2011 Derek Barnett
// Marth Lab, Department of Biology, Boston College
// ---------------------------------------------------------------------------
// Last modified: 5 April 2011(DB)
// ---------------------------------------------------------------------------
// Based on BGZF routines developed at the Broad Institute.
// Provides the basic functionality for reading & writing BGZF files
// Replaces the old BGZF.* files to avoid clashing with other toolkits
// ***************************************************************************

#ifndef BGZFSTREAM_P_H
#define BGZFSTREAM_P_H

//  -------------
//  W A R N I N G
//  -------------
//
// This file is not part of the BamTools API.  It exists purely as an
// implementation detail. This header file may change from version to version
// without notice, or even be removed.
//
// We mean it.

#include <api/BamAux.h>
#include <api/BamConstants.h>
#include <api/IBamIODevice.h>
#include "zlib.h"
#include <cstdio>
#include <memory>
#include <string>

namespace BamTools {
namespace Internal {

class BgzfStream {

    // constructor & destructor
    public:
        BgzfStream(void);
        ~BgzfStream(void);

    // main interface methods
    public:
        // closes BGZF file
        void Close(void);
<<<<<<< HEAD
        // opens the BGZF file (mode is either "rb" for reading, or "wb" for writing)
        void Open(const std::string& filename, const char* mode);
        // reads BGZF data into a byte buffer
        size_t Read(char* data, const size_t dataLength);
        // seek to position in BGZF file
        void Seek(const int64_t& position);
=======
        bool IsOpen(void) const;
        // opens the BGZF stream in requested mode
        bool Open(const std::string& filename, const char* mode);
        bool Open(const std::string& filename, const IBamIODevice::OpenMode mode);
        // reads BGZF data into a byte buffer
        unsigned int Read(char* data, const unsigned int dataLength);
        // seek to position in BGZF file
        bool Seek(const int64_t& position);
        // sets IO device (closes previous, if any, but does not attempt to open)
        void SetIODevice(IBamIODevice* device);
>>>>>>> c1fc1c54
        // enable/disable compressed output
        void SetWriteCompressed(bool ok);
        // get file position in BGZF file
        int64_t Tell(void) const;
        // writes the supplied data into the BGZF buffer
<<<<<<< HEAD
        size_t Write(const char* data, const size_t dataLength);
=======
        unsigned int Write(const char* data, const unsigned int dataLength);
>>>>>>> c1fc1c54

    // internal methods
    private:
        // compresses the current block
<<<<<<< HEAD
        size_t DeflateBlock(void);
=======
        unsigned int DeflateBlock(void);
>>>>>>> c1fc1c54
        // flushes the data in the BGZF block
        void FlushBlock(void);
        // de-compresses the current block
        size_t InflateBlock(const size_t& blockLength);
        // reads a BGZF block
        void ReadBlock(void);

    // static 'utility' methods
    public:
        // checks BGZF block header
        static bool CheckBlockHeader(char* header);

    // data members
    public:
<<<<<<< HEAD
        unsigned int BlockLength;
        unsigned int BlockOffset;
        int64_t BlockAddress;
        bool IsOpen;
        bool IsWriteOnly;
        bool IsWriteCompressed;
=======
        unsigned int m_uncompressedBlockSize;
        unsigned int m_compressedBlockSize;
        unsigned int m_blockLength;
        unsigned int m_blockOffset;
        uint64_t     m_blockAddress;

        char* m_uncompressedBlock;
        char* m_compressedBlock;

        bool m_isOpen;
        bool m_isWriteOnly;
        bool m_isWriteCompressed;

        IBamIODevice* m_device;
        FILE* m_stream;
};
>>>>>>> c1fc1c54

        struct RaiiWrapper {
            RaiiWrapper(void);
            ~RaiiWrapper(void);
            char* UncompressedBlock;
            char* CompressedBlock;
            FILE* Stream;
        };
        RaiiWrapper Resources;

};

} // namespace Internal
} // namespace BamTools

#endif // BGZFSTREAM_P_H<|MERGE_RESOLUTION|>--- conflicted
+++ resolved
@@ -2,7 +2,7 @@
 // BgzfStream_p.h (c) 2011 Derek Barnett
 // Marth Lab, Department of Biology, Boston College
 // ---------------------------------------------------------------------------
-// Last modified: 5 April 2011(DB)
+// Last modified: 7 October 2011(DB)
 // ---------------------------------------------------------------------------
 // Based on BGZF routines developed at the Broad Institute.
 // Provides the basic functionality for reading & writing BGZF files
@@ -44,44 +44,28 @@
     public:
         // closes BGZF file
         void Close(void);
-<<<<<<< HEAD
+        // returns true if BgzfStream open for IO
+        bool IsOpen(void) const;
         // opens the BGZF file (mode is either "rb" for reading, or "wb" for writing)
         void Open(const std::string& filename, const char* mode);
+        void Open(const std::string& filename, const IBamIODevice::OpenMode mode);
         // reads BGZF data into a byte buffer
         size_t Read(char* data, const size_t dataLength);
         // seek to position in BGZF file
         void Seek(const int64_t& position);
-=======
-        bool IsOpen(void) const;
-        // opens the BGZF stream in requested mode
-        bool Open(const std::string& filename, const char* mode);
-        bool Open(const std::string& filename, const IBamIODevice::OpenMode mode);
-        // reads BGZF data into a byte buffer
-        unsigned int Read(char* data, const unsigned int dataLength);
-        // seek to position in BGZF file
-        bool Seek(const int64_t& position);
         // sets IO device (closes previous, if any, but does not attempt to open)
         void SetIODevice(IBamIODevice* device);
->>>>>>> c1fc1c54
         // enable/disable compressed output
         void SetWriteCompressed(bool ok);
         // get file position in BGZF file
         int64_t Tell(void) const;
         // writes the supplied data into the BGZF buffer
-<<<<<<< HEAD
         size_t Write(const char* data, const size_t dataLength);
-=======
-        unsigned int Write(const char* data, const unsigned int dataLength);
->>>>>>> c1fc1c54
 
     // internal methods
     private:
         // compresses the current block
-<<<<<<< HEAD
         size_t DeflateBlock(void);
-=======
-        unsigned int DeflateBlock(void);
->>>>>>> c1fc1c54
         // flushes the data in the BGZF block
         void FlushBlock(void);
         // de-compresses the current block
@@ -96,31 +80,15 @@
 
     // data members
     public:
-<<<<<<< HEAD
-        unsigned int BlockLength;
-        unsigned int BlockOffset;
-        int64_t BlockAddress;
-        bool IsOpen;
-        bool IsWriteOnly;
-        bool IsWriteCompressed;
-=======
-        unsigned int m_uncompressedBlockSize;
-        unsigned int m_compressedBlockSize;
         unsigned int m_blockLength;
         unsigned int m_blockOffset;
         uint64_t     m_blockAddress;
-
-        char* m_uncompressedBlock;
-        char* m_compressedBlock;
 
         bool m_isOpen;
         bool m_isWriteOnly;
         bool m_isWriteCompressed;
 
         IBamIODevice* m_device;
-        FILE* m_stream;
-};
->>>>>>> c1fc1c54
 
         struct RaiiWrapper {
             RaiiWrapper(void);
@@ -130,7 +98,6 @@
             FILE* Stream;
         };
         RaiiWrapper Resources;
-
 };
 
 } // namespace Internal
