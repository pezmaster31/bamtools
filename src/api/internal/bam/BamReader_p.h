// ***************************************************************************
// BamReader_p.h (c) 2010 Derek Barnett
// Marth Lab, Department of Biology, Boston College
// ---------------------------------------------------------------------------
// Last modified: 18 November 2012 (DB)
// ---------------------------------------------------------------------------
// Provides the basic functionality for reading BAM files
// ***************************************************************************

#ifndef BAMREADER_P_H
#define BAMREADER_P_H

//  -------------
//  W A R N I N G
//  -------------
//
// This file is not part of the BamTools API.  It exists purely as an
// implementation detail. This header file may change from version to version
// without notice, or even be removed.
//
// We mean it.

#include <string>
#include "api/BamAlignment.h"
#include "api/BamIndex.h"
#include "api/BamReader.h"
#include "api/SamHeader.h"
#include "api/internal/bam/BamHeader_p.h"
#include "api/internal/bam/BamRandomAccessController_p.h"
#include "api/internal/io/BgzfStream_p.h"

namespace BamTools {
namespace Internal {

class BamReaderPrivate
{

    // ctor & dtor
public:
    BamReaderPrivate(BamReader* parent);
    ~BamReaderPrivate();

    // BamReader interface
<<<<<<< HEAD
    public:

        // file operations
        bool Close(void);
        const std::string Filename(void) const;
        bool IsOpen(void) const;
        bool Open(const std::string& filename);
        bool Rewind(void);
        bool SetRegion(const BamRegion& region);

        // access alignment data
        bool GetNextAlignment(BamAlignment& alignment);
        bool GetNextAlignmentCore(BamAlignment& alignment);
        bool Tag2Cigar(BamAlignment &alignment, RaiiBuffer &buf);

        // access auxiliary data
        std::string GetHeaderText(void) const;
        const SamHeader& GetConstSamHeader(void) const;
        SamHeader GetSamHeader(void) const;
        int GetReferenceCount(void) const;
        const RefVector& GetReferenceData(void) const;
        int GetReferenceID(const std::string& refName) const;

        // index operations
        bool CreateIndex(const BamIndex::IndexType& type);
        bool HasIndex(void) const;
        bool LocateIndex(const BamIndex::IndexType& preferredType);
        bool OpenIndex(const std::string& indexFilename);
        void SetIndex(BamIndex* index);

        // error handling
        std::string GetErrorString(void) const;
        void SetErrorString(const std::string& where, const std::string& what);
=======
public:
    // file operations
    bool Close();
    const std::string Filename() const;
    bool IsOpen() const;
    bool Open(const std::string& filename);
    bool Rewind();
    bool SetRegion(const BamRegion& region);

    // access alignment data
    bool GetNextAlignment(BamAlignment& alignment);
    bool GetNextAlignmentCore(BamAlignment& alignment);

    // access auxiliary data
    std::string GetHeaderText() const;
    const SamHeader& GetConstSamHeader() const;
    SamHeader GetSamHeader() const;
    int GetReferenceCount() const;
    const RefVector& GetReferenceData() const;
    int GetReferenceID(const std::string& refName) const;

    // index operations
    bool CreateIndex(const BamIndex::IndexType& type);
    bool HasIndex() const;
    bool LocateIndex(const BamIndex::IndexType& preferredType);
    bool OpenIndex(const std::string& indexFilename);
    void SetIndex(BamIndex* index);

    // error handling
    std::string GetErrorString() const;
    void SetErrorString(const std::string& where, const std::string& what);
>>>>>>> 48233a28

    // internal methods, but available as a BamReaderPrivate 'interface'
    //
    // these methods should only be used by BamTools::Internal classes
    // (currently only used by the BamIndex subclasses)
public:
    // retrieves header text from BAM file
    void LoadHeaderData();
    // retrieves BAM alignment under file pointer
    // (does no overlap checking or character data parsing)
    bool LoadNextAlignment(BamAlignment& alignment);
    // builds reference data structure from BAM file
    bool LoadReferenceData();
    // seek reader to file position
    bool Seek(const int64_t& position);
    // return reader's file position
    int64_t Tell() const;

    // data members
public:
    // general BAM file data
    int64_t m_alignmentsBeginOffset;
    std::string m_filename;
    RefVector m_references;

    // system data
    bool m_isBigEndian;

    // parent BamReader
    BamReader* m_parent;

    // BamReaderPrivate components
    BamHeader m_header;
    BamRandomAccessController m_randomAccessController;
    BgzfStream m_stream;

    // error handling
    std::string m_errorString;
};

}  // namespace Internal
}  // namespace BamTools

#endif  // BAMREADER_P_H<|MERGE_RESOLUTION|>--- conflicted
+++ resolved
@@ -41,41 +41,6 @@
     ~BamReaderPrivate();
 
     // BamReader interface
-<<<<<<< HEAD
-    public:
-
-        // file operations
-        bool Close(void);
-        const std::string Filename(void) const;
-        bool IsOpen(void) const;
-        bool Open(const std::string& filename);
-        bool Rewind(void);
-        bool SetRegion(const BamRegion& region);
-
-        // access alignment data
-        bool GetNextAlignment(BamAlignment& alignment);
-        bool GetNextAlignmentCore(BamAlignment& alignment);
-        bool Tag2Cigar(BamAlignment &alignment, RaiiBuffer &buf);
-
-        // access auxiliary data
-        std::string GetHeaderText(void) const;
-        const SamHeader& GetConstSamHeader(void) const;
-        SamHeader GetSamHeader(void) const;
-        int GetReferenceCount(void) const;
-        const RefVector& GetReferenceData(void) const;
-        int GetReferenceID(const std::string& refName) const;
-
-        // index operations
-        bool CreateIndex(const BamIndex::IndexType& type);
-        bool HasIndex(void) const;
-        bool LocateIndex(const BamIndex::IndexType& preferredType);
-        bool OpenIndex(const std::string& indexFilename);
-        void SetIndex(BamIndex* index);
-
-        // error handling
-        std::string GetErrorString(void) const;
-        void SetErrorString(const std::string& where, const std::string& what);
-=======
 public:
     // file operations
     bool Close();
@@ -88,6 +53,7 @@
     // access alignment data
     bool GetNextAlignment(BamAlignment& alignment);
     bool GetNextAlignmentCore(BamAlignment& alignment);
+    bool Tag2Cigar(BamAlignment &alignment, RaiiBuffer &buf);
 
     // access auxiliary data
     std::string GetHeaderText() const;
@@ -107,7 +73,6 @@
     // error handling
     std::string GetErrorString() const;
     void SetErrorString(const std::string& where, const std::string& what);
->>>>>>> 48233a28
 
     // internal methods, but available as a BamReaderPrivate 'interface'
     //
