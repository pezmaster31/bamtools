// ***************************************************************************
// bamtools_convert.cpp (c) 2010 Derek Barnett, Erik Garrison
// Marth Lab, Department of Biology, Boston College
// ---------------------------------------------------------------------------
<<<<<<< HEAD
// Last modified: 26 September 2012
=======
// Last modified: 10 December 2012
>>>>>>> f34f0673
// ---------------------------------------------------------------------------
// Converts between BAM and a number of other formats
// ***************************************************************************

#include "bamtools_convert.h"

#include <api/BamConstants.h>
#include <api/BamMultiReader.h>
#include <utils/bamtools_fasta.h>
#include <utils/bamtools_options.h>
#include <utils/bamtools_pileup_engine.h>
#include <utils/bamtools_utilities.h>
using namespace BamTools;

#include <fstream>
#include <iostream>
#include <sstream>
#include <string>
#include <vector>
using namespace std;
  
namespace BamTools { 
  
// ---------------------------------------------
// ConvertTool constants

// supported conversion format command-line names
static const string FORMAT_BED    = "bed";
static const string FORMAT_FASTA  = "fasta";
static const string FORMAT_FASTQ  = "fastq";
static const string FORMAT_JSON   = "json";
static const string FORMAT_SAM    = "sam";
static const string FORMAT_PILEUP = "pileup";
static const string FORMAT_YAML   = "yaml";

// other constants
static const unsigned int FASTA_LINE_MAX = 50;

// ---------------------------------------------
// ConvertPileupFormatVisitor declaration

class ConvertPileupFormatVisitor : public PileupVisitor {

    // ctor & dtor
    public:
        ConvertPileupFormatVisitor(const RefVector& references,
                                   const string& fastaFilename,
                                   const bool isPrintingMapQualities,
                                   ostream* out);
        ~ConvertPileupFormatVisitor(void);

    // PileupVisitor interface implementation
    public:
        void Visit(const PileupPosition& pileupData);

    // data members
    private:
        Fasta     m_fasta;
        bool      m_hasFasta;
        bool      m_isPrintingMapQualities;
        ostream*  m_out;
        RefVector m_references;
};
    
} // namespace BamTools
  
// ---------------------------------------------
// ConvertSettings implementation

struct ConvertTool::ConvertSettings {

    // flag
    bool HasInput;
    bool HasInputFilelist;
    bool HasOutput;
    bool HasFormat;
    bool HasRegion;

    // pileup flags
    bool HasFastaFilename;
    bool IsOmittingSamHeader;
    bool IsPrintingPileupMapQualities;
    
    // options
    vector<string> InputFiles;
    string InputFilelist;
    string OutputFilename;
    string Format;
    string Region;
    
    // pileup options
    string FastaFilename;

    // constructor
    ConvertSettings(void)
        : HasInput(false)
        , HasInputFilelist(false)
        , HasOutput(false)
        , HasFormat(false)
        , HasRegion(false)
        , HasFastaFilename(false)
        , IsOmittingSamHeader(false)
        , IsPrintingPileupMapQualities(false)
        , OutputFilename(Options::StandardOut())
        , FastaFilename("")
    { } 
};    

// ---------------------------------------------
// ConvertToolPrivate implementation  
  
struct ConvertTool::ConvertToolPrivate {
  
    // ctor & dtor
    public:
        ConvertToolPrivate(ConvertTool::ConvertSettings* settings)
            : m_settings(settings)
            , m_out(cout.rdbuf())
        { }

        ~ConvertToolPrivate(void) { }
    
    // interface
    public:
        bool Run(void);
        
    // internal methods
    private:
        void PrintBed(const BamAlignment& a);
        void PrintFasta(const BamAlignment& a);
        void PrintFastq(const BamAlignment& a);
        void PrintJson(const BamAlignment& a);
        void PrintSam(const BamAlignment& a);
        void PrintYaml(const BamAlignment& a);
        
        // special case - uses the PileupEngine
        bool RunPileupConversion(BamMultiReader* reader);
        
    // data members
    private: 
        ConvertTool::ConvertSettings* m_settings;
        RefVector m_references;
        ostream m_out;
};

bool ConvertTool::ConvertToolPrivate::Run(void) {
 
    // ------------------------------------
    // initialize conversion input/output
        
    // set to default input if none provided
    if ( !m_settings->HasInput && !m_settings->HasInputFilelist )
        m_settings->InputFiles.push_back(Options::StandardIn());
    
    // add files in the filelist to the input file list
    if ( m_settings->HasInputFilelist ) {

        ifstream filelist(m_settings->InputFilelist.c_str(), ios::in);
        if ( !filelist.is_open() ) {
            cerr << "bamtools convert ERROR: could not open input BAM file list... Aborting." << endl;
            return false;
        }

        string line;
        while ( getline(filelist, line) )
            m_settings->InputFiles.push_back(line);
    }

    // open input files
    BamMultiReader reader;
    if ( !reader.Open(m_settings->InputFiles) ) {
        cerr << "bamtools convert ERROR: could not open input BAM file(s)... Aborting." << endl;
        return false;
    }

    // if input is not stdin & a region is provided, look for index files
    if ( m_settings->HasInput && m_settings->HasRegion ) {
        if ( !reader.LocateIndexes() ) {
            cerr << "bamtools convert ERROR: could not locate index file(s)... Aborting." << endl;
            return false;
        }
    }

    // retrieve reference data
    m_references = reader.GetReferenceData();

    // set region if specified
    BamRegion region;
    if ( m_settings->HasRegion ) {
        if ( Utilities::ParseRegionString(m_settings->Region, reader, region) ) {

            if ( reader.HasIndexes() ) {
                if ( !reader.SetRegion(region) ) {
                    cerr << "bamtools convert ERROR: set region failed. Check that REGION describes a valid range" << endl;
                    reader.Close();
                    return false;
                }
            }

        } else {
            cerr << "bamtools convert ERROR: could not parse REGION: " << m_settings->Region << endl;
            cerr << "Check that REGION is in valid format (see documentation) and that the coordinates are valid"
                 << endl;
            reader.Close();
            return false;
        }
    }
        
    // if output file given
    ofstream outFile;
    if ( m_settings->HasOutput ) {
      
        // open output file stream
        outFile.open(m_settings->OutputFilename.c_str());
        if ( !outFile ) {
            cerr << "bamtools convert ERROR: could not open " << m_settings->OutputFilename
                 << " for output" << endl;
            return false; 
        }
        
        // set m_out to file's streambuf
        m_out.rdbuf(outFile.rdbuf()); 
    }
    
    // -------------------------------------
    // do conversion based on format
    
     bool convertedOk = true;
    
    // pileup is special case
    // conversion not done per alignment, like the other formats
    if ( m_settings->Format == FORMAT_PILEUP )
        convertedOk = RunPileupConversion(&reader);
    
    // all other formats
    else {
    
        bool formatError = false;
        
        // set function pointer to proper conversion method
        void (BamTools::ConvertTool::ConvertToolPrivate::*pFunction)(const BamAlignment&) = 0;
        if      ( m_settings->Format == FORMAT_BED )   pFunction = &BamTools::ConvertTool::ConvertToolPrivate::PrintBed;
        else if ( m_settings->Format == FORMAT_FASTA ) pFunction = &BamTools::ConvertTool::ConvertToolPrivate::PrintFasta;
        else if ( m_settings->Format == FORMAT_FASTQ ) pFunction = &BamTools::ConvertTool::ConvertToolPrivate::PrintFastq;
        else if ( m_settings->Format == FORMAT_JSON )  pFunction = &BamTools::ConvertTool::ConvertToolPrivate::PrintJson;
        else if ( m_settings->Format == FORMAT_SAM )   pFunction = &BamTools::ConvertTool::ConvertToolPrivate::PrintSam;
        else if ( m_settings->Format == FORMAT_YAML )  pFunction = &BamTools::ConvertTool::ConvertToolPrivate::PrintYaml;
        else { 
            cerr << "bamtools convert ERROR: unrecognized format: " << m_settings->Format << endl;
            cerr << "Please see documentation for list of supported formats " << endl;
            formatError = true;
            convertedOk = false;
        }
        
        // if format selected ok
        if ( !formatError ) {
        
            // if SAM format & not omitting header, print SAM header first
            if ( (m_settings->Format == FORMAT_SAM) && !m_settings->IsOmittingSamHeader ) 
                m_out << reader.GetHeaderText();
            
            // iterate through file, doing conversion
            BamAlignment a;
            while ( reader.GetNextAlignment(a) )
                (this->*pFunction)(a);
            
            // set flag for successful conversion
            convertedOk = true;
        }
    }
    
    // ------------------------
    // clean up & exit
    reader.Close();
    if ( m_settings->HasOutput )
        outFile.close();
    return convertedOk;   
}

// ----------------------------------------------------------
// Conversion/output methods
// ----------------------------------------------------------

void ConvertTool::ConvertToolPrivate::PrintBed(const BamAlignment& a) { 
  
    // tab-delimited, 0-based half-open 
    // (e.g. a 50-base read aligned to pos 10 could have BED coordinates (10, 60) instead of BAM coordinates (10, 59) )
    // <chromName> <chromStart> <chromEnd> <readName> <score> <strand>

    m_out << m_references.at(a.RefID).RefName << "\t"
          << a.Position << "\t"
          << a.GetEndPosition() << "\t"
          << a.Name << "\t"
          << a.MapQuality << "\t"
          << (a.IsReverseStrand() ? "-" : "+") << endl;
}

// print BamAlignment in FASTA format
// N.B. - uses QueryBases NOT AlignedBases
void ConvertTool::ConvertToolPrivate::PrintFasta(const BamAlignment& a) { 
    
    // >BamAlignment.Name
    // BamAlignment.QueryBases (up to FASTA_LINE_MAX bases per line)
    // ...
    //
    // N.B. - QueryBases are reverse-complemented if aligned to reverse strand
  
    // print header
    m_out << ">" << a.Name << endl;
    
    // handle reverse strand alignment - bases 
    string sequence = a.QueryBases;
    if ( a.IsReverseStrand() )
        Utilities::ReverseComplement(sequence);
    
    // if sequence fits on single line
    if ( sequence.length() <= FASTA_LINE_MAX )
        m_out << sequence << endl;
    
    // else split over multiple lines
    else {
      
        size_t position = 0;
        size_t seqLength = sequence.length(); // handle reverse strand alignment - bases & qualitiesth();
        
        // write subsequences to each line
        while ( position < (seqLength - FASTA_LINE_MAX) ) {
            m_out << sequence.substr(position, FASTA_LINE_MAX) << endl;
            position += FASTA_LINE_MAX;
        }
        
        // write final subsequence
        m_out << sequence.substr(position) << endl;
    }
}

// print BamAlignment in FASTQ format
// N.B. - uses QueryBases NOT AlignedBases
void ConvertTool::ConvertToolPrivate::PrintFastq(const BamAlignment& a) { 
  
    // @BamAlignment.Name
    // BamAlignment.QueryBases
    // +
    // BamAlignment.Qualities
    //
    // N.B. - QueryBases are reverse-complemented (& Qualities reversed) if aligned to reverse strand .
    //        Name is appended "/1" or "/2" if paired-end, to reflect which mate this entry is.
  
    // handle paired-end alignments
    string name = a.Name;
    if ( a.IsPaired() )
        name.append( (a.IsFirstMate() ? "/1" : "/2") );
  
    // handle reverse strand alignment - bases & qualities
    string qualities = a.Qualities;
    string sequence  = a.QueryBases;
    if ( a.IsReverseStrand() ) {
        Utilities::Reverse(qualities);
        Utilities::ReverseComplement(sequence);
    }
  
    // write to output stream
    m_out << "@" << name << endl
          << sequence    << endl
          << "+"         << endl
          << qualities   << endl;
}

// print BamAlignment in JSON format
void ConvertTool::ConvertToolPrivate::PrintJson(const BamAlignment& a) {
  
    // write name & alignment flag
    m_out << "{\"name\":\"" << a.Name << "\",\"alignmentFlag\":\"" << a.AlignmentFlag << "\",";
    
    // write reference name
    if ( (a.RefID >= 0) && (a.RefID < (int)m_references.size()) ) 
        m_out << "\"reference\":\"" << m_references[a.RefID].RefName << "\",";
    
    // write position & map quality
    m_out << "\"position\":" << a.Position+1 << ",\"mapQuality\":" << a.MapQuality << ",";
    
    // write CIGAR
    const vector<CigarOp>& cigarData = a.CigarData;
    if ( !cigarData.empty() ) {
        m_out << "\"cigar\":[";
        vector<CigarOp>::const_iterator cigarBegin = cigarData.begin();
        vector<CigarOp>::const_iterator cigarIter  = cigarBegin;
        vector<CigarOp>::const_iterator cigarEnd   = cigarData.end();
        for ( ; cigarIter != cigarEnd; ++cigarIter ) {
            const CigarOp& op = (*cigarIter);
            if (cigarIter != cigarBegin)
                m_out << ",";
            m_out << "\"" << op.Length << op.Type << "\"";
        }
        m_out << "],";
    }
    
    // write mate reference name, mate position, & insert size
    if ( a.IsPaired() && (a.MateRefID >= 0) && (a.MateRefID < (int)m_references.size()) ) {
        m_out << "\"mate\":{"
              << "\"reference\":\"" << m_references[a.MateRefID].RefName << "\","
              << "\"position\":" << a.MatePosition+1
              << ",\"insertSize\":" << a.InsertSize << "},";
    }
    
    // write sequence
    if ( !a.QueryBases.empty() ) 
        m_out << "\"queryBases\":\"" << a.QueryBases << "\",";
    
    // write qualities
    if ( !a.Qualities.empty() && a.Qualities.at(0) != (char)0xFF ) {
        string::const_iterator s = a.Qualities.begin();
        m_out << "\"qualities\":[" << static_cast<short>(*s) - 33;
        ++s;
        for ( ; s != a.Qualities.end(); ++s )
            m_out << "," << static_cast<short>(*s) - 33;
        m_out << "],";
    }
    
    // write alignment's source BAM file
    m_out << "\"filename\":" << a.Filename << ",";

    // write tag data
    const char* tagData = a.TagData.c_str();
    const size_t tagDataLength = a.TagData.length();
    size_t index = 0;
    if ( index < tagDataLength ) {

        m_out << "\"tags\":{";
        
        while ( index < tagDataLength ) {

            if ( index > 0 )
                m_out << ",";
            
            // write tag name
            m_out << "\"" << a.TagData.substr(index, 2) << "\":";
            index += 2;
            
            // get data type
            char type = a.TagData.at(index);
            ++index;
            switch ( type ) {
                case (Constants::BAM_TAG_TYPE_ASCII) :
                    m_out << "\"" << tagData[index] << "\"";
                    ++index; 
                    break;
                
                case (Constants::BAM_TAG_TYPE_INT8) :
<<<<<<< HEAD
                    m_out << (int8_t)tagData[index];
=======
                    // force value into integer-type (instead of char value)
                    m_out << static_cast<int16_t>(tagData[index]);
>>>>>>> f34f0673
                    ++index;
                    break;

                case (Constants::BAM_TAG_TYPE_UINT8) :
<<<<<<< HEAD
                    m_out << (uint8_t)tagData[index];
=======
                    // force value into integer-type (instead of char value)
                    m_out << static_cast<uint16_t>(tagData[index]);
>>>>>>> f34f0673
                    ++index; 
                    break;
                
                case (Constants::BAM_TAG_TYPE_INT16) :
                    m_out << BamTools::UnpackSignedShort(&tagData[index]);
                    index += sizeof(int16_t);
                    break;

                case (Constants::BAM_TAG_TYPE_UINT16) :
                    m_out << BamTools::UnpackUnsignedShort(&tagData[index]);
                    index += sizeof(uint16_t);
                    break;
                    
                case (Constants::BAM_TAG_TYPE_INT32) :
                    m_out << BamTools::UnpackSignedInt(&tagData[index]);
                    index += sizeof(int32_t);
                    break;

                case (Constants::BAM_TAG_TYPE_UINT32) :
                    m_out << BamTools::UnpackUnsignedInt(&tagData[index]);
                    index += sizeof(uint32_t);
                    break;

                case (Constants::BAM_TAG_TYPE_FLOAT) :
                    m_out << BamTools::UnpackFloat(&tagData[index]);
                    index += sizeof(float);
                    break;
                
                case (Constants::BAM_TAG_TYPE_HEX)    :
                case (Constants::BAM_TAG_TYPE_STRING) :
                    m_out << "\""; 
                    while (tagData[index]) {
                        if (tagData[index] == '\"')
                            m_out << "\\\""; // escape for json
                        else
                            m_out << tagData[index];
                        ++index;
                    }
                    m_out << "\""; 
                    ++index; 
                    break;      
            }
            
            if ( tagData[index] == '\0') 
                break;
        }

        m_out << "}";
    }

    m_out << "}" << endl;
}

// print BamAlignment in SAM format
void ConvertTool::ConvertToolPrivate::PrintSam(const BamAlignment& a) {
  
    // tab-delimited
    // <QNAME> <FLAG> <RNAME> <POS> <MAPQ> <CIGAR> <MRNM> <MPOS> <ISIZE> <SEQ> <QUAL> [ <TAG>:<VTYPE>:<VALUE> [...] ]
  
    // write name & alignment flag
   m_out << a.Name << "\t" << a.AlignmentFlag << "\t";

    // write reference name
    if ( (a.RefID >= 0) && (a.RefID < (int)m_references.size()) ) 
        m_out << m_references[a.RefID].RefName << "\t";
    else 
        m_out << "*\t";
    
    // write position & map quality
    m_out << a.Position+1 << "\t" << a.MapQuality << "\t";
    
    // write CIGAR
    const vector<CigarOp>& cigarData = a.CigarData;
    if ( cigarData.empty() ) m_out << "*\t";
    else {
        vector<CigarOp>::const_iterator cigarIter = cigarData.begin();
        vector<CigarOp>::const_iterator cigarEnd  = cigarData.end();
        for ( ; cigarIter != cigarEnd; ++cigarIter ) {
            const CigarOp& op = (*cigarIter);
            m_out << op.Length << op.Type;
        }
        m_out << "\t";
    }
    
    // write mate reference name, mate position, & insert size
    if ( a.IsPaired() && (a.MateRefID >= 0) && (a.MateRefID < (int)m_references.size()) ) {
        if ( a.MateRefID == a.RefID )
            m_out << "=\t";
        else
           m_out << m_references[a.MateRefID].RefName << "\t";
        m_out << a.MatePosition+1 << "\t" << a.InsertSize << "\t";
    } 
    else
        m_out << "*\t0\t0\t";
    
    // write sequence
    if ( a.QueryBases.empty() )
        m_out << "*\t";
    else
        m_out << a.QueryBases << "\t";
    
    // write qualities
    if ( a.Qualities.empty() || (a.Qualities.at(0) == (char)0xFF) )
        m_out << "*";
    else
        m_out << a.Qualities;
    
    // write tag data
    const char* tagData = a.TagData.c_str();
    const size_t tagDataLength = a.TagData.length();
    
    size_t index = 0;
    while ( index < tagDataLength ) {

        // write tag name   
        string tagName = a.TagData.substr(index, 2);
        m_out << "\t" << tagName << ":";
        index += 2;
        
        // get data type
        char type = a.TagData.at(index);
        ++index;
        switch ( type ) {
            case (Constants::BAM_TAG_TYPE_ASCII) :
                m_out << "A:" << tagData[index];
                ++index;
                break;

<<<<<<< HEAD
            case (Constants::BAM_TAG_TYPE_INT8)  :
                m_out << "i:" << (int8_t)tagData[index];
=======
            case (Constants::BAM_TAG_TYPE_INT8) :
                // force value into integer-type (instead of char value)
                m_out << "i:" << static_cast<int16_t>(tagData[index]);
>>>>>>> f34f0673
                ++index;
                break;

            case (Constants::BAM_TAG_TYPE_UINT8) :
<<<<<<< HEAD
                m_out << "i:" << (uint8_t)tagData[index];
=======
                // force value into integer-type (instead of char value)
                m_out << "i:" << static_cast<uint16_t>(tagData[index]);
>>>>>>> f34f0673
                ++index;
                break;

            case (Constants::BAM_TAG_TYPE_INT16) :
                m_out << "i:" << BamTools::UnpackSignedShort(&tagData[index]);
                index += sizeof(int16_t);
                break;

            case (Constants::BAM_TAG_TYPE_UINT16) :
                m_out << "i:" << BamTools::UnpackUnsignedShort(&tagData[index]);
                index += sizeof(uint16_t);
                break;

            case (Constants::BAM_TAG_TYPE_INT32) :
                m_out << "i:" << BamTools::UnpackSignedInt(&tagData[index]);
                index += sizeof(int32_t);
                break;

            case (Constants::BAM_TAG_TYPE_UINT32) :
                m_out << "i:" << BamTools::UnpackUnsignedInt(&tagData[index]);
                index += sizeof(uint32_t);
                break;

            case (Constants::BAM_TAG_TYPE_FLOAT) :
                m_out << "f:" << BamTools::UnpackFloat(&tagData[index]);
                index += sizeof(float);
                break;

            case (Constants::BAM_TAG_TYPE_HEX)    : // fall-through
            case (Constants::BAM_TAG_TYPE_STRING) :
                m_out << type << ":";
                while (tagData[index]) {
                    m_out << tagData[index];
                    ++index;
                }
                ++index;
                break;
        }

        if ( tagData[index] == '\0' )
            break;
    }

    m_out << endl;
}

// Print BamAlignment in YAML format
void ConvertTool::ConvertToolPrivate::PrintYaml(const BamAlignment& a) {

    // write alignment name
    m_out << "---" << endl;
    m_out << a.Name << ":" << endl;

    // write alignment data
    m_out << "   " << "AlndBases: "     << a.AlignedBases << endl;
    m_out << "   " << "Qualities: "     << a.Qualities << endl;
    m_out << "   " << "Name: "          << a.Name << endl;
    m_out << "   " << "Length: "        << a.Length << endl;
    m_out << "   " << "TagData: "       << a.TagData << endl;
    m_out << "   " << "RefID: "         << a.RefID << endl;
    m_out << "   " << "RefName: "       << m_references[a.RefID].RefName << endl;
    m_out << "   " << "Position: "      << a.Position << endl;
    m_out << "   " << "Bin: "           << a.Bin << endl;
    m_out << "   " << "MapQuality: "    << a.MapQuality << endl;
    m_out << "   " << "AlignmentFlag: " << a.AlignmentFlag << endl;
    m_out << "   " << "MateRefID: "     << a.MateRefID << endl;
    m_out << "   " << "MatePosition: "  << a.MatePosition << endl;
    m_out << "   " << "InsertSize: "    << a.InsertSize << endl;
    m_out << "   " << "Filename: "      << a.Filename << endl;

    // write Cigar data
    const vector<CigarOp>& cigarData = a.CigarData;
    if ( !cigarData.empty() ) {
        m_out << "   " <<  "Cigar: ";
        vector<CigarOp>::const_iterator cigarBegin = cigarData.begin();
        vector<CigarOp>::const_iterator cigarIter  = cigarBegin;
        vector<CigarOp>::const_iterator cigarEnd   = cigarData.end();
        for ( ; cigarIter != cigarEnd; ++cigarIter ) {
            const CigarOp& op = (*cigarIter);
            m_out << op.Length << op.Type;
        }
        m_out << endl;
    }
}

bool ConvertTool::ConvertToolPrivate::RunPileupConversion(BamMultiReader* reader) {
  
    // check for valid BamMultiReader
    if ( reader == 0 ) return false;
  
    // set up our pileup format 'visitor'
    ConvertPileupFormatVisitor* v = new ConvertPileupFormatVisitor(m_references, 
                                                                   m_settings->FastaFilename,
                                                                   m_settings->IsPrintingPileupMapQualities, 
                                                                   &m_out);

    // set up PileupEngine
    PileupEngine pileup;
    pileup.AddVisitor(v);
    
    // iterate through data
    BamAlignment al;
    while ( reader->GetNextAlignment(al) )
        pileup.AddAlignment(al);
    pileup.Flush();
    
    // clean up
    delete v;
    v = 0;
    
    // return success
    return true;
}       

// ---------------------------------------------
// ConvertTool implementation

ConvertTool::ConvertTool(void)
    : AbstractTool()
    , m_settings(new ConvertSettings)
    , m_impl(0)
{
    // set program details
    Options::SetProgramInfo("bamtools convert", "converts BAM to a number of other formats",
                            "-format <FORMAT> [-in <filename> -in <filename> ... | -list <filelist>] [-out <filename>] [-region <REGION>] [format-specific options]");
    
    // set up options 
    OptionGroup* IO_Opts = Options::CreateOptionGroup("Input & Output");
    Options::AddValueOption("-in",     "BAM filename", "the input BAM file(s)", "", m_settings->HasInput,   m_settings->InputFiles,     IO_Opts, Options::StandardIn());
    Options::AddValueOption("-list",   "filename", "the input BAM file list, one line per file", "", m_settings->HasInputFilelist,  m_settings->InputFilelist, IO_Opts);
    Options::AddValueOption("-out",    "BAM filename", "the output BAM file",   "", m_settings->HasOutput,  m_settings->OutputFilename, IO_Opts, Options::StandardOut());
    Options::AddValueOption("-format", "FORMAT", "the output file format - see README for recognized formats", "", m_settings->HasFormat, m_settings->Format, IO_Opts);
    Options::AddValueOption("-region", "REGION", "genomic region. Index file is recommended for better performance, and is used automatically if it exists. See \'bamtools help index\' for more details on creating one", "", m_settings->HasRegion, m_settings->Region, IO_Opts);
    
    OptionGroup* PileupOpts = Options::CreateOptionGroup("Pileup Options");
    Options::AddValueOption("-fasta", "FASTA filename", "FASTA reference file", "", m_settings->HasFastaFilename, m_settings->FastaFilename, PileupOpts);
    Options::AddOption("-mapqual", "print the mapping qualities", m_settings->IsPrintingPileupMapQualities, PileupOpts);
    
    OptionGroup* SamOpts = Options::CreateOptionGroup("SAM Options");
    Options::AddOption("-noheader", "omit the SAM header from output", m_settings->IsOmittingSamHeader, SamOpts);
}

ConvertTool::~ConvertTool(void) {

    delete m_settings;
    m_settings = 0;
    
    delete m_impl;
    m_impl = 0;
}

int ConvertTool::Help(void) {
    Options::DisplayHelp();
    return 0;
}

int ConvertTool::Run(int argc, char* argv[]) {
  
    // parse command line arguments
    Options::Parse(argc, argv, 1);
    
    // initialize ConvertTool with settings
    m_impl = new ConvertToolPrivate(m_settings);
    
    // run ConvertTool, return success/fail
    if ( m_impl->Run() ) 
        return 0;
    else 
        return 1;
}

// ---------------------------------------------
// ConvertPileupFormatVisitor implementation

ConvertPileupFormatVisitor::ConvertPileupFormatVisitor(const RefVector& references, 
                                                       const string& fastaFilename,
                                                       const bool isPrintingMapQualities,
                                                       ostream* out)
    : PileupVisitor()
    , m_hasFasta(false)
    , m_isPrintingMapQualities(isPrintingMapQualities)
    , m_out(out)
    , m_references(references)
{ 
    // set up Fasta reader if file is provided
    if ( !fastaFilename.empty() ) {
      
        // check for FASTA index
        string indexFilename = "";
        if ( Utilities::FileExists(fastaFilename + ".fai") ) 
            indexFilename = fastaFilename + ".fai";
      
        // open FASTA file
        if ( m_fasta.Open(fastaFilename, indexFilename) ) 
            m_hasFasta = true;
    }
}

ConvertPileupFormatVisitor::~ConvertPileupFormatVisitor(void) { 
    // be sure to close Fasta reader
    if ( m_hasFasta ) {
        m_fasta.Close();
        m_hasFasta = false;
    }
}

void ConvertPileupFormatVisitor::Visit(const PileupPosition& pileupData ) {
  
    // skip if no alignments at this position
    if ( pileupData.PileupAlignments.empty() ) return;
  
    // retrieve reference name
    const string& referenceName = m_references[pileupData.RefId].RefName;
    const int& position   = pileupData.Position;
    
    // retrieve reference base from FASTA file, if one provided; otherwise default to 'N'
    char referenceBase('N');
    if ( m_hasFasta && (pileupData.Position < m_references[pileupData.RefId].RefLength) ) {
        if ( !m_fasta.GetBase(pileupData.RefId, pileupData.Position, referenceBase ) ) {
            cerr << "bamtools convert ERROR: pileup conversion - could not read reference base from FASTA file" << endl;
            return;
        }
    }
    
    // get count of alleles at this position
    const int numberAlleles = pileupData.PileupAlignments.size();
    
    // -----------------------------------------------------------
    // build strings based on alleles at this positionInAlignment
    
    stringstream bases("");
    stringstream baseQualities("");
    stringstream mapQualities("");
    
    // iterate over alignments at this pileup position
    vector<PileupAlignment>::const_iterator pileupIter = pileupData.PileupAlignments.begin();
    vector<PileupAlignment>::const_iterator pileupEnd  = pileupData.PileupAlignments.end();
    for ( ; pileupIter != pileupEnd; ++pileupIter ) {
        const PileupAlignment pa = (*pileupIter);
        const BamAlignment& ba = pa.Alignment;
        
        // if beginning of read segment
        if ( pa.IsSegmentBegin )
            bases << '^' << ( ((int)ba.MapQuality > 93) ? (char)126 : (char)((int)ba.MapQuality+33) );
        
        // if current base is not a DELETION
        if ( !pa.IsCurrentDeletion ) {
          
            // get base at current position
            char base = ba.QueryBases.at(pa.PositionInAlignment);
            
            // if base matches reference
            if ( base == '=' || 
                 toupper(base) == toupper(referenceBase) ||
                 tolower(base) == tolower(referenceBase) ) 
            {
                base = ( ba.IsReverseStrand() ? ',' : '.' );
            }
            
            // mismatches reference
            else base = ( ba.IsReverseStrand() ? tolower(base) : toupper(base) );
            
            // store base
            bases << base;
          
            // if next position contains insertion
            if ( pa.IsNextInsertion ) {
                bases << '+' << pa.InsertionLength;
                for (int i = 1; i <= pa.InsertionLength; ++i) {
                    char insertedBase = (char)ba.QueryBases.at(pa.PositionInAlignment + i);
                    bases << (ba.IsReverseStrand() ? (char)tolower(insertedBase) : (char)toupper(insertedBase) );
                }
            }
            
            // if next position contains DELETION
            else if ( pa.IsNextDeletion ) {
                bases << '-' << pa.DeletionLength;
                for (int i = 1; i <= pa.DeletionLength; ++i) {
                    char deletedBase('N');
                    if ( m_hasFasta && (pileupData.Position+i < m_references[pileupData.RefId].RefLength) ) {
                        if ( !m_fasta.GetBase(pileupData.RefId, pileupData.Position+i, deletedBase ) ) {
                            cerr << "bamtools convert ERROR: pileup conversion - could not read reference base from FASTA file" << endl;
                            return;
                        }
                    }
                    bases << (ba.IsReverseStrand() ? (char)tolower(deletedBase) : (char)toupper(deletedBase) );
                }
            }
        }
        
        // otherwise, DELETION
        else bases << '*';
        
        // if end of read segment
        if ( pa.IsSegmentEnd )
            bases << '$';
        
        // store current base quality
        baseQualities << ba.Qualities.at(pa.PositionInAlignment);
        
        // save alignment map quality if desired
        if ( m_isPrintingMapQualities )
            mapQualities << ( ((int)ba.MapQuality > 93) ? (char)126 : (char)((int)ba.MapQuality+33) );
    }
    
    // ----------------------
    // print results 
    
    // tab-delimited
    // <refName> <1-based pos> <refBase> <numberAlleles> <bases> <qualities> [mapQuals]
    
    const string TAB = "\t";
    *m_out << referenceName       << TAB 
           << position + 1        << TAB 
           << referenceBase       << TAB 
           << numberAlleles       << TAB 
           << bases.str()         << TAB 
           << baseQualities.str() << TAB
           << mapQualities.str()  << endl;
}<|MERGE_RESOLUTION|>--- conflicted
+++ resolved
@@ -2,11 +2,7 @@
 // bamtools_convert.cpp (c) 2010 Derek Barnett, Erik Garrison
 // Marth Lab, Department of Biology, Boston College
 // ---------------------------------------------------------------------------
-<<<<<<< HEAD
-// Last modified: 26 September 2012
-=======
 // Last modified: 10 December 2012
->>>>>>> f34f0673
 // ---------------------------------------------------------------------------
 // Converts between BAM and a number of other formats
 // ***************************************************************************
@@ -456,22 +452,14 @@
                     break;
                 
                 case (Constants::BAM_TAG_TYPE_INT8) :
-<<<<<<< HEAD
-                    m_out << (int8_t)tagData[index];
-=======
                     // force value into integer-type (instead of char value)
                     m_out << static_cast<int16_t>(tagData[index]);
->>>>>>> f34f0673
                     ++index;
                     break;
 
                 case (Constants::BAM_TAG_TYPE_UINT8) :
-<<<<<<< HEAD
-                    m_out << (uint8_t)tagData[index];
-=======
                     // force value into integer-type (instead of char value)
                     m_out << static_cast<uint16_t>(tagData[index]);
->>>>>>> f34f0673
                     ++index; 
                     break;
                 
@@ -600,24 +588,15 @@
                 ++index;
                 break;
 
-<<<<<<< HEAD
-            case (Constants::BAM_TAG_TYPE_INT8)  :
-                m_out << "i:" << (int8_t)tagData[index];
-=======
             case (Constants::BAM_TAG_TYPE_INT8) :
                 // force value into integer-type (instead of char value)
                 m_out << "i:" << static_cast<int16_t>(tagData[index]);
->>>>>>> f34f0673
                 ++index;
                 break;
 
             case (Constants::BAM_TAG_TYPE_UINT8) :
-<<<<<<< HEAD
-                m_out << "i:" << (uint8_t)tagData[index];
-=======
                 // force value into integer-type (instead of char value)
                 m_out << "i:" << static_cast<uint16_t>(tagData[index]);
->>>>>>> f34f0673
                 ++index;
                 break;
 
