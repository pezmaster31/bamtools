--- conflicted
+++ resolved
@@ -205,12 +205,8 @@
     , m_impl(0)
 {
     // set program details
-<<<<<<< HEAD
-    Options::SetProgramInfo("bamtools merge", "merges multiple BAM files into one", "[-in <filename> -in <filename> ...] [-out <filename> | [-forceCompression]] [-region <REGION>] [-threads <integer>]");
-=======
     Options::SetProgramInfo("bamtools merge", "merges multiple BAM files into one",
-                            "[-in <filename> -in <filename> ... | -list <filelist>] [-out <filename> | [-forceCompression]] [-region <REGION>]");
->>>>>>> f34f0673
+                            "[-in <filename> -in <filename> ... | -list <filelist>] [-out <filename> | [-forceCompression]] [-region <REGION>] [-threads <integer>]");
     
     // set up options 
     OptionGroup* IO_Opts = Options::CreateOptionGroup("Input & Output");
